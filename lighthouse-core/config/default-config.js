/**
 * @license Copyright 2018 The Lighthouse Authors. All Rights Reserved.
 * Licensed under the Apache License, Version 2.0 (the "License"); you may not use this file except in compliance with the License. You may obtain a copy of the License at http://www.apache.org/licenses/LICENSE-2.0
 * Unless required by applicable law or agreed to in writing, software distributed under the License is distributed on an "AS IS" BASIS, WITHOUT WARRANTIES OR CONDITIONS OF ANY KIND, either express or implied. See the License for the specific language governing permissions and limitations under the License.
 */
'use strict';

/* eslint-disable max-len */

const constants = require('./constants.js');
const i18n = require('../lib/i18n/i18n.js');

const UIStrings = {
  /** Title of the Performance category of audits. Equivalent to 'Web performance', this term is inclusive of all web page speed and loading optimization topics. Also used as a label of a score gauge; try to limit to 20 characters. */
  performanceCategoryTitle: 'Performance',
  /** Title of the Budgets section of the Performance Category. 'Budgets' refers to a budget (like a financial budget), but applied to the amount of resources on a page, rather than money. */
  budgetsGroupTitle: 'Budgets',
  /** Description of the Budgets section of the Performance category. Within this section the budget results are displayed. */
  budgetsGroupDescription: 'Performance budgets set standards for the performance of your site.',
  /** Title of the speed metrics section of the Performance category. Within this section are various speed metrics which quantify the pageload performance into values presented in seconds and milliseconds. */
  metricGroupTitle: 'Metrics',
  /** Title of the opportunity section of the Performance category. Within this section are audits with imperative titles that suggest actions the user can take to improve the loading performance of their web page. 'Suggestion'/'Optimization'/'Recommendation' are reasonable synonyms for 'opportunity' in this case. */
  loadOpportunitiesGroupTitle: 'Opportunities',
  /** Description of the opportunity section of the Performance category. 'Suggestions' could also be 'recommendations'. Within this section are audits with imperative titles that suggest actions the user can take to improve the loading performance of their web page. */
  loadOpportunitiesGroupDescription: 'These suggestions can help your page load faster. They don\'t [directly affect](https://web.dev/performance-scoring/) the Performance score.',
  /** Title of an opportunity sub-section of the Performance category. Within this section are audits with imperative titles that suggest actions the user can take to improve the time of the first initial render of the webpage. */
  firstPaintImprovementsGroupTitle: 'First Paint Improvements',
  /** Description of an opportunity sub-section of the Performance category. Within this section are audits with imperative titles that suggest actions the user can take to improve the time of the first initial render of the webpage. */
  firstPaintImprovementsGroupDescription: 'The most critical aspect of performance is how quickly pixels are rendered onscreen. Key metrics: First Contentful Paint, First Meaningful Paint',
  /** Title of an opportunity sub-section of the Performance category. Within this section are audits with imperative titles that suggest actions the user can take to improve the overall loading performance of their web page. */
  overallImprovementsGroupTitle: 'Overall Improvements',
  /** Description of an opportunity sub-section of the Performance category. Within this section are audits with imperative titles that suggest actions the user can take to improve the overall loading performance of their web page. */
  overallImprovementsGroupDescription: 'Enhance the overall loading experience, so the page is responsive and ready to use as soon as possible. Key metrics: Time to Interactive, Speed Index',
  /** Title of the diagnostics section of the Performance category. Within this section are audits with non-imperative titles that provide more detail on the page's page load performance characteristics. Whereas the 'Opportunities' suggest an action along with expected time savings, diagnostics do not. Within this section, the user may read the details and deduce additional actions they could take. */
  diagnosticsGroupTitle: 'Diagnostics',
  /** Description of the diagnostics section of the Performance category. Within this section are audits with non-imperative titles that provide more detail on a web page's load performance characteristics. Within this section, the user may read the details and deduce additional actions they could take to improve performance. */
  diagnosticsGroupDescription: 'More information about the performance of your application. These numbers don\'t [directly affect](https://web.dev/performance-scoring/) the Performance score.',
  /** Title of the Accessibility category of audits. This section contains audits focused on making web content accessible to all users. Also used as a label of a score gauge; try to limit to 20 characters. */
  a11yCategoryTitle: 'Accessibility',
  /** Description of the Accessibility category. This is displayed at the top of a list of audits focused on making web content accessible to all users. No character length limits. 'improve the accessibility of your web app' becomes link text to additional documentation. */
  a11yCategoryDescription: 'These checks highlight opportunities to [improve the accessibility of your web app](https://developers.google.com/web/fundamentals/accessibility). Only a subset of accessibility issues can be automatically detected so manual testing is also encouraged.',
  /** Description of the Accessibility manual checks category. This description is displayed above a list of accessibility audits that currently have no automated test and so must be verified manually by the user. No character length limits. 'conducting an accessibility review' becomes link text to additional documentation. */
  a11yCategoryManualDescription: 'These items address areas which an automated testing tool cannot cover. Learn more in our guide on [conducting an accessibility review](https://developers.google.com/web/fundamentals/accessibility/how-to-review).',
  /** Title of the best practices section of the Accessibility category. Within this section are audits with descriptive titles that highlight common accessibility best practices. */
  a11yBestPracticesGroupTitle: 'Best practices',
  /** Description of the best practices section within the Accessibility category. Within this section are audits with descriptive titles that highlight common accessibility best practices. */
  a11yBestPracticesGroupDescription: 'These items highlight common accessibility best practices.',
  /** Title of the color contrast section within the Accessibility category. Within this section are audits with descriptive titles that highlight the color and vision aspects of the page's accessibility that are passing or failing. */
  a11yColorContrastGroupTitle: 'Contrast',
  /** Description of the color contrast section within the Accessibility category. Within this section are audits with descriptive titles that highlight the color and vision aspects of the page's accessibility that are passing or failing. */
  a11yColorContrastGroupDescription: 'These are opportunities to improve the legibility of your content.',
  /** Title of the HTML element naming section within the Accessibility category. Within this section are audits with descriptive titles that highlight if the non-textual HTML elements on the page have names discernible by a screen reader. */
  a11yNamesLabelsGroupTitle: 'Names and labels',
  /** Description of the HTML element naming section within the Accessibility category. Within this section are audits with descriptive titles that highlight if the non-textual HTML elements on the page have names discernible by a screen reader. */
  a11yNamesLabelsGroupDescription: 'These are opportunities to improve the semantics of the controls in your application. This may enhance the experience for users of assistive technology, like a screen reader.',
  /** Title of the navigation section within the Accessibility category. Within this section are audits with descriptive titles that highlight opportunities to improve keyboard navigation. */
  a11yNavigationGroupTitle: 'Navigation',
  /** Description of the navigation section within the Accessibility category. Within this section are audits with descriptive titles that highlight opportunities to improve keyboard navigation. */
  a11yNavigationGroupDescription: 'These are opportunities to improve keyboard navigation in your application.',
  /** Title of the ARIA validity section within the Accessibility category. Within this section are audits with descriptive titles that highlight if whether all the aria-* HTML attributes have been used properly. */
  a11yAriaGroupTitle: 'ARIA',
  /** Description of the ARIA validity section within the Accessibility category. Within this section are audits with descriptive titles that highlight if whether all the aria-* HTML attributes have been used properly. */
  a11yAriaGroupDescription: 'These are opportunities to improve the usage of ARIA in your application which may enhance the experience for users of assistive technology, like a screen reader.',
  /** Title of the language section within the Accessibility category. Within this section are audits with descriptive titles that highlight if the language has been annotated in the correct HTML attributes on the page. */
  a11yLanguageGroupTitle: 'Internationalization and localization',
  /** Description of the language section within the Accessibility category. Within this section are audits with descriptive titles that highlight if the language has been annotated in the correct HTML attributes on the page. */
  a11yLanguageGroupDescription: 'These are opportunities to improve the interpretation of your content by users in different locales.',
  /** Title of the navigation section within the Accessibility category. Within this section are audits with descriptive titles that highlight opportunities to provide alternative content for audio and video. */
  a11yAudioVideoGroupTitle: 'Audio and video',
  /** Description of the navigation section within the Accessibility category. Within this section are audits with descriptive titles that highlight opportunities to provide alternative content for audio and video. */
  a11yAudioVideoGroupDescription: 'These are opportunities to provide alternative content for audio and video. This may improve the experience for users with hearing or vision impairments.',
  /** Title of the navigation section within the Accessibility category. Within this section are audits with descriptive titles that highlight opportunities to improve the experience of reading tabular or list data using assistive technology. */
  a11yTablesListsVideoGroupTitle: 'Tables and lists',
  /** Description of the navigation section within the Accessibility category. Within this section are audits with descriptive titles that highlight opportunities to improve the experience of reading tabular or list data using assistive technology. */
  a11yTablesListsVideoGroupDescription: 'These are opportunities to improve the experience of reading tabular or list data using assistive technology, like a screen reader.',
  /** Title of the Search Engine Optimization (SEO) category of audits. This is displayed at the top of a list of audits focused on topics related to optimizing a website for indexing by search engines. Also used as a label of a score gauge; try to limit to 20 characters. */
  seoCategoryTitle: 'SEO',
  /** Description of the Search Engine Optimization (SEO) category. This is displayed at the top of a list of audits focused on optimizing a website for indexing by search engines. No character length limits. 'Learn More' becomes link text to additional documentation. */
  seoCategoryDescription: 'These checks ensure that your page is optimized for search engine results ranking. ' +
  'There are additional factors Lighthouse does not check that may affect your search ranking. ' +
  '[Learn more](https://support.google.com/webmasters/answer/35769).',
  /** Description of the Search Engine Optimization (SEO) manual checks category, the additional validators must be run by hand in order to check all SEO best practices. This is displayed at the top of a list of manually run audits focused on optimizing a website for indexing by search engines. No character length limits. */
  seoCategoryManualDescription: 'Run these additional validators on your site to check additional SEO best practices.',
  /** Title of the navigation section within the Search Engine Optimization (SEO) category. Within this section are audits with descriptive titles that highlight opportunities to make a page more usable on mobile devices. */
  seoMobileGroupTitle: 'Mobile Friendly',
  /** Description of the navigation section within the Search Engine Optimization (SEO) category. Within this section are audits with descriptive titles that highlight opportunities to make a page more usable on mobile devices. */
  seoMobileGroupDescription: 'Make sure your pages are mobile friendly so users don’t have to pinch or zoom ' +
  'in order to read the content pages. [Learn more](https://developers.google.com/search/mobile-sites/).',
  /** Title of the navigation section within the Search Engine Optimization (SEO) category. Within this section are audits with descriptive titles that highlight ways to make a website content more easily understood by search engine crawler bots. */
  seoContentGroupTitle: 'Content Best Practices',
  /** Description of the navigation section within the Search Engine Optimization (SEO) category. Within this section are audits with descriptive titles that highlight ways to make a website content more easily understood by search engine crawler bots. */
  seoContentGroupDescription: 'Format your HTML in a way that enables crawlers to better understand your app’s content.',
  /** Title of the navigation section within the Search Engine Optimization (SEO) category. Within this section are audits with descriptive titles that highlight ways to make a website accessible to search engine crawlers. */
  seoCrawlingGroupTitle: 'Crawling and Indexing',
  /** Description of the navigation section within the Search Engine Optimization (SEO) category. Within this section are audits with descriptive titles that highlight ways to make a website accessible to search engine crawlers. */
  seoCrawlingGroupDescription: 'To appear in search results, crawlers need access to your app.',
  /** Title of the Progressive Web Application (PWA) category of audits. This is displayed at the top of a list of audits focused on topics related to whether or not a site is a progressive web app, e.g. responds offline, uses a service worker, is on https, etc. Also used as a label of a score gauge. */
  pwaCategoryTitle: 'Progressive Web App',
  /** Description of the Progressive Web Application (PWA) category. This is displayed at the top of a list of audits focused on topics related to whether or not a site is a progressive web app, e.g. responds offline, uses a service worker, is on https, etc. No character length limits. 'Learn More' becomes link text to additional documentation. */
  pwaCategoryDescription: 'These checks validate the aspects of a Progressive Web App. ' +
  '[Learn more](https://developers.google.com/web/progressive-web-apps/checklist).',
  /** Description of the Progressive Web Application (PWA) manual checks category, containing a list of additional validators must be run by hand in order to check all PWA best practices. This is displayed at the top of a list of manually run audits focused on topics related to whether or not a site is a progressive web app, e.g. responds offline, uses a service worker, is on https, etc.. No character length limits. */
  pwaCategoryManualDescription: 'These checks are required by the baseline ' +
  '[PWA Checklist](https://developers.google.com/web/progressive-web-apps/checklist) but are ' +
  'not automatically checked by Lighthouse. They do not affect your score but it\'s important that you verify them manually.',
  /** Title of the Best Practices category of audits. This is displayed at the top of a list of audits focused on topics related to following web development best practices and accepted guidelines. Also used as a label of a score gauge; try to limit to 20 characters. */
  bestPracticesCategoryTitle: 'Best Practices',
  /** Title of the Trust & Safety group of audits. This is displayed at the top of a list of audits focused on maintaining user trust and protecting security in web development. */
  bestPracticesTrustSafetyGroupTitle: 'Trust and Safety',
  /** Title of the User Experience group of the Best Practices category. Within this section are the audits related to the end user's experience of the webpage. */
  bestPracticesUXGroupTitle: 'User Experience',
  /** Title of the Browser Compatibility group of the Best Practices category. Within this section are the audits related to whether the page is interpreted consistently by browsers. */
  bestPracticesBrowserCompatGroupTitle: 'Browser Compatibility',
  /** Title of the General group of the Best Practices category. Within this section are the audits that don't belong to a specific group but are of general interest. */
  bestPracticesGeneralGroupTitle: 'General',
  /** Title of the Fast and Reliable section of the web app category. Within this section are audits that check if the web site loaded quickly and can reliably load even if the internet connection is very slow or goes offline. */
  pwaFastReliableGroupTitle: 'Fast and reliable',
  /** Title of the Installable section of the web app category. Within this section are audits that check if Chrome supports installing the web site as an app on their device. */
  pwaInstallableGroupTitle: 'Installable',
  /** Title of the "PWA Optimized" section of the web app category. Within this section are audits that check if the developer has taken advantage of features to make their web page more enjoyable and engaging for the user. */
  pwaOptimizedGroupTitle: 'PWA Optimized',
};

const str_ = i18n.createMessageInstanceIdFn(__filename, UIStrings);

/** @type {LH.Config.Json} */
const defaultConfig = {
  settings: constants.defaultSettings,
  passes: [{
    passName: 'defaultPass',
    recordTrace: true,
    useThrottling: true,
    pauseAfterFcpMs: 1000,
    pauseAfterLoadMs: 1000,
    networkQuietThresholdMs: 1000,
    cpuQuietThresholdMs: 1000,
    gatherers: [
      'css-usage',
      'js-usage',
      'viewport-dimensions',
      'runtime-exceptions',
      'console-messages',
      'anchor-elements',
      'image-elements',
      'link-elements',
      'meta-elements',
      'script-elements',
      'iframe-elements',
      'form-elements',
      'main-document-content',
      'global-listeners',
      'dobetterweb/appcache',
      'dobetterweb/doctype',
      'dobetterweb/domstats',
      'dobetterweb/optimized-images',
      'dobetterweb/password-inputs-with-prevented-paste',
      'dobetterweb/response-compression',
      'dobetterweb/tags-blocking-first-paint',
      'seo/font-size',
      'seo/embedded-content',
      'seo/robots-txt',
      'seo/tap-targets',
      'accessibility',
      'trace-elements',
      'inspector-issues',
      'source-maps',
    ],
  },
  {
    passName: 'offlinePass',
    loadFailureMode: 'ignore',
    gatherers: [
      'service-worker',
      'offline',
      'start-url',
    ],
  },
  {
    passName: 'redirectPass',
    loadFailureMode: 'warn',
    // Speed up the redirect pass by blocking stylesheets, fonts, and images
    blockedUrlPatterns: ['*.css', '*.jpg', '*.jpeg', '*.png', '*.gif', '*.svg', '*.ttf', '*.woff', '*.woff2'],
    gatherers: [
      'http-redirect',
      'html-without-javascript',
    ],
  }],
  audits: [
    'is-on-https',
    'redirects-http',
    'service-worker',
    'works-offline',
    'viewport',
    'without-javascript',
    'metrics/first-contentful-paint',
    'metrics/largest-contentful-paint',
    'metrics/first-meaningful-paint',
    'load-fast-enough-for-pwa',
    'metrics/speed-index',
    'screenshot-thumbnails',
    'final-screenshot',
    'metrics/estimated-input-latency',
    'metrics/total-blocking-time',
    'metrics/max-potential-fid',
    'metrics/cumulative-layout-shift',
    'errors-in-console',
    'server-response-time',
    'metrics/first-cpu-idle',
    'metrics/interactive',
    'user-timings',
    'critical-request-chains',
    'redirects',
    'installable-manifest',
    'apple-touch-icon',
    'splash-screen',
    'themed-omnibox',
    'maskable-icon',
    'content-width',
    'image-aspect-ratio',
    'image-size-responsive',
    'preload-fonts',
    'deprecations',
    'mainthread-work-breakdown',
    'bootup-time',
    'uses-rel-preload',
    'uses-rel-preconnect',
    'font-display',
    'diagnostics',
    'network-requests',
    'network-rtt',
    'network-server-latency',
    'main-thread-tasks',
    'metrics',
    'offline-start-url',
    'performance-budget',
    'timing-budget',
    'resource-summary',
    'third-party-summary',
    'largest-contentful-paint-element',
    'layout-shift-elements',
    'long-tasks',
    'no-unload-listeners',
    'non-composited-animations',
    'unsized-images',
    'large-javascript-libraries',
    'valid-source-maps',
    'manual/pwa-cross-browser',
    'manual/pwa-page-transitions',
    'manual/pwa-each-page-has-url',
    'accessibility/accesskeys',
    'accessibility/aria-allowed-attr',
    'accessibility/aria-hidden-body',
    'accessibility/aria-hidden-focus',
    'accessibility/aria-input-field-name',
    'accessibility/aria-required-attr',
    'accessibility/aria-required-children',
    'accessibility/aria-required-parent',
    'accessibility/aria-roles',
    'accessibility/aria-toggle-field-name',
    'accessibility/aria-valid-attr-value',
    'accessibility/aria-valid-attr',
    'accessibility/button-name',
    'accessibility/bypass',
    'accessibility/color-contrast',
    'accessibility/definition-list',
    'accessibility/dlitem',
    'accessibility/document-title',
    'accessibility/duplicate-id-active',
    'accessibility/duplicate-id-aria',
    'accessibility/form-field-multiple-labels',
    'accessibility/frame-title',
    'accessibility/heading-order',
    'accessibility/html-has-lang',
    'accessibility/html-lang-valid',
    'accessibility/image-alt',
    'accessibility/input-image-alt',
    'accessibility/label',
    'accessibility/layout-table',
    'accessibility/link-name',
    'accessibility/list',
    'accessibility/listitem',
    'accessibility/meta-refresh',
    'accessibility/meta-viewport',
    'accessibility/object-alt',
    'accessibility/tabindex',
    'accessibility/td-headers-attr',
    'accessibility/th-has-data-cells',
    'accessibility/valid-lang',
    'accessibility/video-caption',
    'accessibility/video-description',
    'accessibility/manual/custom-controls-labels',
    'accessibility/manual/custom-controls-roles',
    'accessibility/manual/focus-traps',
    'accessibility/manual/focusable-controls',
    'accessibility/manual/interactive-element-affordance',
    'accessibility/manual/logical-tab-order',
    'accessibility/manual/managed-focus',
    'accessibility/manual/offscreen-content-hidden',
    'accessibility/manual/use-landmarks',
    'accessibility/manual/visual-order-follows-dom',
    'byte-efficiency/uses-long-cache-ttl',
    'byte-efficiency/total-byte-weight',
    'byte-efficiency/offscreen-images',
    'byte-efficiency/render-blocking-resources',
    'byte-efficiency/unminified-css',
    'byte-efficiency/unminified-javascript',
    'byte-efficiency/unused-css-rules',
    'byte-efficiency/unused-javascript',
    'byte-efficiency/uses-webp-images',
    'byte-efficiency/uses-optimized-images',
    'byte-efficiency/uses-text-compression',
    'byte-efficiency/uses-responsive-images',
    'byte-efficiency/efficient-animated-content',
    'byte-efficiency/duplicated-javascript',
    'byte-efficiency/legacy-javascript',
    'dobetterweb/appcache-manifest',
    'dobetterweb/doctype',
    'dobetterweb/charset',
    'dobetterweb/dom-size',
    'dobetterweb/external-anchors-use-rel-noopener',
    'dobetterweb/geolocation-on-start',
    'dobetterweb/no-document-write',
    'dobetterweb/no-vulnerable-libraries',
    'dobetterweb/js-libraries',
    'dobetterweb/notification-on-start',
    'dobetterweb/password-inputs-can-be-pasted-into',
    'dobetterweb/uses-http2',
    'dobetterweb/uses-passive-event-listeners',
    'seo/meta-description',
    'seo/http-status-code',
    'seo/font-size',
    'seo/link-text',
    'seo/crawlable-anchors',
    'seo/is-crawlable',
    'seo/robots-txt',
    'seo/tap-targets',
    'seo/hreflang',
    'seo/plugins',
    'seo/canonical',
    'seo/manual/structured-data',
  ],

  groups: {
    'metrics': {
      title: str_(UIStrings.metricGroupTitle),
    },
    'load-opportunities': {
      title: str_(UIStrings.loadOpportunitiesGroupTitle),
      description: str_(UIStrings.loadOpportunitiesGroupDescription),
    },
    'budgets': {
      title: str_(UIStrings.budgetsGroupTitle),
      description: str_(UIStrings.budgetsGroupDescription),
    },
    'diagnostics': {
      title: str_(UIStrings.diagnosticsGroupTitle),
      description: str_(UIStrings.diagnosticsGroupDescription),
    },
    'pwa-fast-reliable': {
      title: str_(UIStrings.pwaFastReliableGroupTitle),
    },
    'pwa-installable': {
      title: str_(UIStrings.pwaInstallableGroupTitle),
    },
    'pwa-optimized': {
      title: str_(UIStrings.pwaOptimizedGroupTitle),
    },
    'a11y-best-practices': {
      title: str_(UIStrings.a11yBestPracticesGroupTitle),
      description: str_(UIStrings.a11yBestPracticesGroupDescription),
    },
    'a11y-color-contrast': {
      title: str_(UIStrings.a11yColorContrastGroupTitle),
      description: str_(UIStrings.a11yColorContrastGroupDescription),
    },
    'a11y-names-labels': {
      title: str_(UIStrings.a11yNamesLabelsGroupTitle),
      description: str_(UIStrings.a11yNamesLabelsGroupDescription),
    },
    'a11y-navigation': {
      title: str_(UIStrings.a11yNavigationGroupTitle),
      description: str_(UIStrings.a11yNavigationGroupDescription),
    },
    'a11y-aria': {
      title: str_(UIStrings.a11yAriaGroupTitle),
      description: str_(UIStrings.a11yAriaGroupDescription),
    },
    'a11y-language': {
      title: str_(UIStrings.a11yLanguageGroupTitle),
      description: str_(UIStrings.a11yLanguageGroupDescription),
    },
    'a11y-audio-video': {
      title: str_(UIStrings.a11yAudioVideoGroupTitle),
      description: str_(UIStrings.a11yAudioVideoGroupDescription),
    },
    'a11y-tables-lists': {
      title: str_(UIStrings.a11yTablesListsVideoGroupTitle),
      description: str_(UIStrings.a11yTablesListsVideoGroupDescription),
    },
    'seo-mobile': {
      title: str_(UIStrings.seoMobileGroupTitle),
      description: str_(UIStrings.seoMobileGroupDescription),
    },
    'seo-content': {
      title: str_(UIStrings.seoContentGroupTitle),
      description: str_(UIStrings.seoContentGroupDescription),
    },
    'seo-crawl': {
      title: str_(UIStrings.seoCrawlingGroupTitle),
      description: str_(UIStrings.seoCrawlingGroupDescription),
    },
    'best-practices-trust-safety': {
      title: str_(UIStrings.bestPracticesTrustSafetyGroupTitle),
    },
    'best-practices-ux': {
      title: str_(UIStrings.bestPracticesUXGroupTitle),
    },
    'best-practices-browser-compat': {
      title: str_(UIStrings.bestPracticesBrowserCompatGroupTitle),
    },
    'best-practices-general': {
      title: str_(UIStrings.bestPracticesGeneralGroupTitle),
    },
  },
  categories: {
    'performance': {
      title: str_(UIStrings.performanceCategoryTitle),
      auditRefs: [
        {id: 'first-contentful-paint', weight: 15, group: 'metrics'},
        {id: 'speed-index', weight: 15, group: 'metrics'},
        {id: 'largest-contentful-paint', weight: 25, group: 'metrics'},
        {id: 'interactive', weight: 15, group: 'metrics'},
        {id: 'total-blocking-time', weight: 25, group: 'metrics'},
        {id: 'cumulative-layout-shift', weight: 5, group: 'metrics'},
        // intentionally left out of metrics group so they won't be displayed
        {id: 'first-cpu-idle', weight: 0},
        {id: 'max-potential-fid', weight: 0},
        {id: 'first-meaningful-paint', weight: 0},
        {id: 'estimated-input-latency', weight: 0},

        {id: 'render-blocking-resources', weight: 0, group: 'load-opportunities'},
        {id: 'uses-responsive-images', weight: 0, group: 'load-opportunities'},
        {id: 'offscreen-images', weight: 0, group: 'load-opportunities'},
        {id: 'unminified-css', weight: 0, group: 'load-opportunities'},
        {id: 'unminified-javascript', weight: 0, group: 'load-opportunities'},
        {id: 'unused-css-rules', weight: 0, group: 'load-opportunities'},
        {id: 'unused-javascript', weight: 0, group: 'load-opportunities'},
        {id: 'uses-optimized-images', weight: 0, group: 'load-opportunities'},
        {id: 'uses-webp-images', weight: 0, group: 'load-opportunities'},
        {id: 'uses-text-compression', weight: 0, group: 'load-opportunities'},
        {id: 'uses-rel-preconnect', weight: 0, group: 'load-opportunities'},
        {id: 'server-response-time', weight: 0, group: 'load-opportunities'},
        {id: 'redirects', weight: 0, group: 'load-opportunities'},
        {id: 'uses-rel-preload', weight: 0, group: 'load-opportunities'},
        {id: 'uses-http2', weight: 0, group: 'load-opportunities'},
        {id: 'efficient-animated-content', weight: 0, group: 'load-opportunities'},
        {id: 'duplicated-javascript', weight: 0, group: 'load-opportunities'},
        {id: 'legacy-javascript', weight: 0, group: 'load-opportunities'},
        {id: 'total-byte-weight', weight: 0, group: 'diagnostics'},
        {id: 'uses-long-cache-ttl', weight: 0, group: 'diagnostics'},
        {id: 'dom-size', weight: 0, group: 'diagnostics'},
        {id: 'critical-request-chains', weight: 0, group: 'diagnostics'},
        {id: 'user-timings', weight: 0, group: 'diagnostics'},
        {id: 'bootup-time', weight: 0, group: 'diagnostics'},
        {id: 'mainthread-work-breakdown', weight: 0, group: 'diagnostics'},
        {id: 'font-display', weight: 0, group: 'diagnostics'},
        {id: 'performance-budget', weight: 0, group: 'budgets'},
        {id: 'timing-budget', weight: 0, group: 'budgets'},
        {id: 'resource-summary', weight: 0, group: 'diagnostics'},
        {id: 'third-party-summary', weight: 0, group: 'diagnostics'},
<<<<<<< HEAD
        {id: 'screenshot-thumbnails', weight: 0, group: 'filmstrip'},
=======
        {id: 'largest-contentful-paint-element', weight: 0, group: 'diagnostics'},
        {id: 'layout-shift-elements', weight: 0, group: 'diagnostics'},
        {id: 'uses-passive-event-listeners', weight: 0, group: 'diagnostics'},
        {id: 'no-document-write', weight: 0, group: 'diagnostics'},
        {id: 'long-tasks', weight: 0, group: 'diagnostics'},
        {id: 'non-composited-animations', weight: 0, group: 'diagnostics'},
        {id: 'unsized-images', weight: 0, group: 'diagnostics'},
        {id: 'large-javascript-libraries', weight: 0, group: 'diagnostics'},
>>>>>>> 11cf91ad
        // Audits past this point don't belong to a group and will not be shown automatically
        {id: 'network-requests', weight: 0},
        {id: 'network-rtt', weight: 0},
        {id: 'network-server-latency', weight: 0},
        {id: 'main-thread-tasks', weight: 0},
        {id: 'diagnostics', weight: 0},
        {id: 'metrics', weight: 0},
        {id: 'final-screenshot', weight: 0},
      ],
    },
    'accessibility': {
      title: str_(UIStrings.a11yCategoryTitle),
      description: str_(UIStrings.a11yCategoryDescription),
      manualDescription: str_(UIStrings.a11yCategoryManualDescription),
      // Audit weights are meant to match the aXe scoring system of
      // minor, moderate, serious, and critical.
      // See the audits listed at dequeuniversity.com/rules/axe/3.2.
      // Click on an audit and check the right hand column to see its severity.
      auditRefs: [
        {id: 'accesskeys', weight: 3, group: 'a11y-navigation'},
        {id: 'aria-allowed-attr', weight: 10, group: 'a11y-aria'},
        {id: 'aria-hidden-body', weight: 10, group: 'a11y-aria'},
        {id: 'aria-hidden-focus', weight: 3, group: 'a11y-aria'},
        {id: 'aria-input-field-name', weight: 3, group: 'a11y-aria'},
        {id: 'aria-required-attr', weight: 10, group: 'a11y-aria'},
        {id: 'aria-required-children', weight: 10, group: 'a11y-aria'},
        {id: 'aria-required-parent', weight: 10, group: 'a11y-aria'},
        {id: 'aria-roles', weight: 10, group: 'a11y-aria'},
        {id: 'aria-toggle-field-name', weight: 3, group: 'a11y-aria'},
        {id: 'aria-valid-attr-value', weight: 10, group: 'a11y-aria'},
        {id: 'aria-valid-attr', weight: 10, group: 'a11y-aria'},
        {id: 'button-name', weight: 10, group: 'a11y-names-labels'},
        {id: 'bypass', weight: 3, group: 'a11y-navigation'},
        {id: 'color-contrast', weight: 3, group: 'a11y-color-contrast'},
        {id: 'definition-list', weight: 3, group: 'a11y-tables-lists'},
        {id: 'dlitem', weight: 3, group: 'a11y-tables-lists'},
        {id: 'document-title', weight: 3, group: 'a11y-names-labels'},
        {id: 'duplicate-id-active', weight: 3, group: 'a11y-navigation'},
        {id: 'duplicate-id-aria', weight: 10, group: 'a11y-aria'},
        {id: 'form-field-multiple-labels', weight: 2, group: 'a11y-names-labels'},
        {id: 'frame-title', weight: 3, group: 'a11y-names-labels'},
        {id: 'heading-order', weight: 2, group: 'a11y-navigation'},
        {id: 'html-has-lang', weight: 3, group: 'a11y-language'},
        {id: 'html-lang-valid', weight: 3, group: 'a11y-language'},
        {id: 'image-alt', weight: 10, group: 'a11y-names-labels'},
        {id: 'input-image-alt', weight: 10, group: 'a11y-names-labels'},
        {id: 'label', weight: 10, group: 'a11y-names-labels'},
        {id: 'layout-table', weight: 3, group: 'a11y-tables-lists'},
        {id: 'link-name', weight: 3, group: 'a11y-names-labels'},
        {id: 'list', weight: 3, group: 'a11y-tables-lists'},
        {id: 'listitem', weight: 3, group: 'a11y-tables-lists'},
        {id: 'meta-refresh', weight: 10, group: 'a11y-best-practices'},
        {id: 'meta-viewport', weight: 10, group: 'a11y-best-practices'},
        {id: 'object-alt', weight: 3, group: 'a11y-names-labels'},
        {id: 'tabindex', weight: 3, group: 'a11y-navigation'},
        {id: 'td-headers-attr', weight: 3, group: 'a11y-tables-lists'},
        {id: 'th-has-data-cells', weight: 3, group: 'a11y-tables-lists'},
        {id: 'valid-lang', weight: 3, group: 'a11y-language'},
        {id: 'video-caption', weight: 10, group: 'a11y-audio-video'},
        {id: 'video-description', weight: 10, group: 'a11y-audio-video'},
        // Manual audits
        {id: 'logical-tab-order', weight: 0},
        {id: 'focusable-controls', weight: 0},
        {id: 'interactive-element-affordance', weight: 0},
        {id: 'managed-focus', weight: 0},
        {id: 'focus-traps', weight: 0},
        {id: 'custom-controls-labels', weight: 0},
        {id: 'custom-controls-roles', weight: 0},
        {id: 'visual-order-follows-dom', weight: 0},
        {id: 'offscreen-content-hidden', weight: 0},
        {id: 'use-landmarks', weight: 0},
      ],
    },
    'best-practices': {
      title: str_(UIStrings.bestPracticesCategoryTitle),
      auditRefs: [
        // Trust & Safety
        {id: 'is-on-https', weight: 1, group: 'best-practices-trust-safety'},
        {id: 'external-anchors-use-rel-noopener', weight: 1, group: 'best-practices-trust-safety'},
        {id: 'geolocation-on-start', weight: 1, group: 'best-practices-trust-safety'},
        {id: 'notification-on-start', weight: 1, group: 'best-practices-trust-safety'},
        {id: 'no-vulnerable-libraries', weight: 1, group: 'best-practices-trust-safety'},
        // User Experience
        {id: 'password-inputs-can-be-pasted-into', weight: 1, group: 'best-practices-ux'},
        {id: 'image-aspect-ratio', weight: 1, group: 'best-practices-ux'},
        {id: 'image-size-responsive', weight: 1, group: 'best-practices-ux'},
        {id: 'preload-fonts', weight: 1, group: 'best-practices-ux'},
        // Browser Compatibility
        {id: 'doctype', weight: 1, group: 'best-practices-browser-compat'},
        {id: 'charset', weight: 1, group: 'best-practices-browser-compat'},
        // General Group
        {id: 'no-unload-listeners', weight: 1, group: 'best-practices-general'},
        {id: 'appcache-manifest', weight: 1, group: 'best-practices-general'},
        {id: 'js-libraries', weight: 0, group: 'best-practices-general'},
        {id: 'deprecations', weight: 1, group: 'best-practices-general'},
        {id: 'errors-in-console', weight: 1, group: 'best-practices-general'},
        {id: 'valid-source-maps', weight: 0, group: 'best-practices-general'},
      ],
    },
    'seo': {
      title: str_(UIStrings.seoCategoryTitle),
      description: str_(UIStrings.seoCategoryDescription),
      manualDescription: str_(UIStrings.seoCategoryManualDescription),
      auditRefs: [
        {id: 'viewport', weight: 1, group: 'seo-mobile'},
        {id: 'document-title', weight: 1, group: 'seo-content'},
        {id: 'meta-description', weight: 1, group: 'seo-content'},
        {id: 'http-status-code', weight: 1, group: 'seo-crawl'},
        {id: 'link-text', weight: 1, group: 'seo-content'},
        {id: 'crawlable-anchors', weight: 1, group: 'seo-crawl'},
        {id: 'is-crawlable', weight: 1, group: 'seo-crawl'},
        {id: 'robots-txt', weight: 1, group: 'seo-crawl'},
        {id: 'image-alt', weight: 1, group: 'seo-content'},
        {id: 'hreflang', weight: 1, group: 'seo-content'},
        {id: 'canonical', weight: 1, group: 'seo-content'},
        {id: 'font-size', weight: 1, group: 'seo-mobile'},
        {id: 'plugins', weight: 1, group: 'seo-content'},
        {id: 'tap-targets', weight: 1, group: 'seo-mobile'},
        // Manual audits
        {id: 'structured-data', weight: 0},
      ],
    },
    'pwa': {
      title: str_(UIStrings.pwaCategoryTitle),
      description: str_(UIStrings.pwaCategoryDescription),
      manualDescription: str_(UIStrings.pwaCategoryManualDescription),
      auditRefs: [
        // Fast and Reliable
        {id: 'load-fast-enough-for-pwa', weight: 7, group: 'pwa-fast-reliable'},
        {id: 'works-offline', weight: 5, group: 'pwa-fast-reliable'},
        {id: 'offline-start-url', weight: 1, group: 'pwa-fast-reliable'},
        // Installable
        {id: 'is-on-https', weight: 2, group: 'pwa-installable'},
        {id: 'service-worker', weight: 1, group: 'pwa-installable'},
        {id: 'installable-manifest', weight: 2, group: 'pwa-installable'},
        // PWA Optimized
        {id: 'redirects-http', weight: 2, group: 'pwa-optimized'},
        {id: 'splash-screen', weight: 1, group: 'pwa-optimized'},
        {id: 'themed-omnibox', weight: 1, group: 'pwa-optimized'},
        {id: 'content-width', weight: 1, group: 'pwa-optimized'},
        {id: 'viewport', weight: 2, group: 'pwa-optimized'},
        {id: 'without-javascript', weight: 1, group: 'pwa-optimized'},
        {id: 'apple-touch-icon', weight: 1, group: 'pwa-optimized'},
        {id: 'maskable-icon', weight: 1, group: 'pwa-optimized'},
        // Manual audits
        {id: 'pwa-cross-browser', weight: 0},
        {id: 'pwa-page-transitions', weight: 0},
        {id: 'pwa-each-page-has-url', weight: 0},
      ],
    },
  },
};

module.exports = defaultConfig;

// Use `defineProperty` so that the strings are accesible from original but ignored when we copy it
Object.defineProperty(module.exports, 'UIStrings', {
  enumerable: false,
  get: () => UIStrings,
});<|MERGE_RESOLUTION|>--- conflicted
+++ resolved
@@ -468,9 +468,6 @@
         {id: 'timing-budget', weight: 0, group: 'budgets'},
         {id: 'resource-summary', weight: 0, group: 'diagnostics'},
         {id: 'third-party-summary', weight: 0, group: 'diagnostics'},
-<<<<<<< HEAD
-        {id: 'screenshot-thumbnails', weight: 0, group: 'filmstrip'},
-=======
         {id: 'largest-contentful-paint-element', weight: 0, group: 'diagnostics'},
         {id: 'layout-shift-elements', weight: 0, group: 'diagnostics'},
         {id: 'uses-passive-event-listeners', weight: 0, group: 'diagnostics'},
@@ -479,7 +476,7 @@
         {id: 'non-composited-animations', weight: 0, group: 'diagnostics'},
         {id: 'unsized-images', weight: 0, group: 'diagnostics'},
         {id: 'large-javascript-libraries', weight: 0, group: 'diagnostics'},
->>>>>>> 11cf91ad
+        {id: 'screenshot-thumbnails', weight: 0, group: 'filmstrip'},
         // Audits past this point don't belong to a group and will not be shown automatically
         {id: 'network-requests', weight: 0},
         {id: 'network-rtt', weight: 0},
