/**
 * @license Copyright 2020 The Lighthouse Authors. All Rights Reserved.
 * Licensed under the Apache License, Version 2.0 (the "License"); you may not use this file except in compliance with the License. You may obtain a copy of the License at http://www.apache.org/licenses/LICENSE-2.0
 * Unless required by applicable law or agreed to in writing, software distributed under the License is distributed on an "AS IS" BASIS, WITHOUT WARRANTIES OR CONDITIONS OF ANY KIND, either express or implied. See the License for the specific language governing permissions and limitations under the License.
 */
'use strict';

const Audit = require('./audit.js');
const i18n = require('../lib/i18n/i18n.js');

const UIStrings = {
  /** Descriptive title of a diagnostic audit that provides the element that was determined to be the Largest Contentful Paint. */
  title: 'Largest Contentful Paint element',
  /** Description of a Lighthouse audit that tells the user that the element shown was determined to be the Largest Contentful Paint. */
  description: 'This is the largest contentful element painted within the viewport. ' +
    '[Learn More](https://web.dev/lighthouse-largest-contentful-paint/)',
};

const str_ = i18n.createMessageInstanceIdFn(__filename, UIStrings);

class LargestContentfulPaintElement extends Audit {
  /**
   * @return {LH.Audit.Meta}
   */
  static get meta() {
    return {
      id: 'largest-contentful-paint-element',
      title: str_(UIStrings.title),
      description: str_(UIStrings.description),
      scoreDisplayMode: Audit.SCORING_MODES.INFORMATIVE,
      requiredArtifacts: ['traces', 'TraceElements'],
    };
  }

  /**
   * @param {LH.Artifacts} artifacts
   * @return {LH.Audit.Product}
   */
  static audit(artifacts) {
    const lcpElement = artifacts.TraceElements
      .find(element => element.traceEventType === 'largest-contentful-paint');
    const lcpElementDetails = [];
    if (lcpElement) {
      lcpElementDetails.push({
        node: /** @type {LH.Audit.Details.NodeValue} */ ({
          type: 'node',
          path: lcpElement.devtoolsNodePath,
          selector: lcpElement.selector,
          nodeLabel: lcpElement.nodeLabel,
          snippet: lcpElement.snippet,
          boundingRect: lcpElement.boundingRect,
        }),
      });
    }

    /** @type {LH.Audit.Details.Table['headings']} */
    const headings = [
      {key: 'node', itemType: 'node', text: str_(i18n.UIStrings.columnElement)},
    ];

    const details = Audit.makeTableDetails(headings, lcpElementDetails);

<<<<<<< HEAD
    const displayValue = str_(i18n.UIStrings.displayValueElementsFound, {nodeCount: lcpElementDetails.length});
=======
    const displayValue = str_(i18n.UIStrings.displayValueElementsFound,
      {nodeCount: lcpElementDetails.length});
>>>>>>> d9988a31

    return {
      score: 1,
      notApplicable: lcpElementDetails.length === 0,
      displayValue,
      details,
    };
  }
}

module.exports = LargestContentfulPaintElement;
module.exports.UIStrings = UIStrings;<|MERGE_RESOLUTION|>--- conflicted
+++ resolved
@@ -60,12 +60,8 @@
 
     const details = Audit.makeTableDetails(headings, lcpElementDetails);
 
-<<<<<<< HEAD
-    const displayValue = str_(i18n.UIStrings.displayValueElementsFound, {nodeCount: lcpElementDetails.length});
-=======
     const displayValue = str_(i18n.UIStrings.displayValueElementsFound,
       {nodeCount: lcpElementDetails.length});
->>>>>>> d9988a31
 
     return {
       score: 1,
