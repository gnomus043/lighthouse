--- conflicted
+++ resolved
@@ -839,12 +839,9 @@
   "lighthouse-core/audits/layout-shift-elements.js | description": {
     "message": "Ezek a DOM-elemek járulnak hozzá leginkább az oldal elrendezésének összmozgásához (Cumulative Layout Shift, CLS)."
   },
-<<<<<<< HEAD
-=======
   "lighthouse-core/audits/layout-shift-elements.js | displayValue": {
     "message": "{nodeCount,plural, =1{1 elem található}other{# elem található}}"
   },
->>>>>>> 8fd7551d
   "lighthouse-core/audits/layout-shift-elements.js | title": {
     "message": "Az elrendezés nagy mértékű mozgásának elkerülése"
   },
