/**
 * @license
 * Copyright 2017 Google Inc. All Rights Reserved.
 *
 * Licensed under the Apache License, Version 2.0 (the "License");
 * you may not use this file except in compliance with the License.
 * You may obtain a copy of the License at
 *
 *      http://www.apache.org/licenses/LICENSE-2.0
 *
 * Unless required by applicable law or agreed to in writing, software
 * distributed under the License is distributed on an "AS-IS" BASIS,
 * WITHOUT WARRANTIES OR CONDITIONS OF ANY KIND, either express or implied.
 * See the License for the specific language governing permissions and
 * limitations under the License.
 */
'use strict';

/* eslint-env browser */

/**
 * @fileoverview Adds tools button, print, and other dynamic functionality to
 * the report.
 */

/* globals getFilenamePrefix Util */

const VIEWER_ORIGIN = 'http://localhost:8000';
<<<<<<< HEAD
=======
const TREEMAP_URL = `${VIEWER_ORIGIN}/treemap/`;
>>>>>>> ab3008b9

/**
 * @param {HTMLTableElement} tableEl
 * @return {Array<HTMLTableRowElement>}
 */
function getTableRows(tableEl) {
  return Array.from(tableEl.tBodies[0].rows);
}

class ReportUIFeatures {
  /**
   * @param {DOM} dom
   */
  constructor(dom) {
    /** @type {LH.Result} */
    this.json; // eslint-disable-line no-unused-expressions
    /** @type {DOM} */
    this._dom = dom;
    /** @type {Document} */
    this._document = this._dom.document();
    /** @type {ParentNode} */
    this._templateContext = this._dom.document();
    /** @type {DropDown} */
    this._dropDown = new DropDown(this._dom);
    /** @type {boolean} */
    this._copyAttempt = false;
    /** @type {HTMLElement} */
    this.topbarEl; // eslint-disable-line no-unused-expressions
    /** @type {HTMLElement} */
    this.scoreScaleEl; // eslint-disable-line no-unused-expressions
    /** @type {HTMLElement} */
    this.stickyHeaderEl; // eslint-disable-line no-unused-expressions
    /** @type {HTMLElement} */
    this.highlightEl; // eslint-disable-line no-unused-expressions

    this.onMediaQueryChange = this.onMediaQueryChange.bind(this);
    this.onCopy = this.onCopy.bind(this);
    this.onDropDownMenuClick = this.onDropDownMenuClick.bind(this);
    this.onKeyUp = this.onKeyUp.bind(this);
    this.collapseAllDetails = this.collapseAllDetails.bind(this);
    this.expandAllDetails = this.expandAllDetails.bind(this);
    this._toggleDarkTheme = this._toggleDarkTheme.bind(this);
    this._updateStickyHeaderOnScroll = this._updateStickyHeaderOnScroll.bind(this);
  }

  /**
   * Adds tools button, print, and other functionality to the report. The method
   * should be called whenever the report needs to be re-rendered.
   * @param {LH.Result} report
   */
  initFeatures(report) {
    this.json = report;

    this._setupMediaQueryListeners();
    this._dropDown.setup(this.onDropDownMenuClick);
    this._setupThirdPartyFilter();
    this._setUpCollapseDetailsAfterPrinting();
    this._resetUIState();
    this._document.addEventListener('keyup', this.onKeyUp);
    this._document.addEventListener('copy', this.onCopy);

    const topbarLogo = this._dom.find('.lh-topbar__logo', this._document);
    topbarLogo.addEventListener('click', () => this._toggleDarkTheme());

    let turnOffTheLights = false;
    // Do not query the system preferences for DevTools - DevTools should only apply dark theme
    // if dark is selected in the settings panel.
    if (!this._dom.isDevTools() && window.matchMedia('(prefers-color-scheme: dark)').matches) {
      turnOffTheLights = true;
    }

    // Fireworks.
    const scoresAll100 = Object.values(report.categories).every(cat => cat.score === 1);
    const hasAllCoreCategories =
      Object.keys(report.categories).filter(id => !Util.isPluginCategory(id)).length >= 5;
    if (scoresAll100 && hasAllCoreCategories) {
      turnOffTheLights = true;
      this._enableFireworks();
    }

    if (turnOffTheLights) {
      this._toggleDarkTheme(true);
    }

    // There is only a sticky header when at least 2 categories are present.
    if (Object.keys(this.json.categories).length >= 2) {
      this._setupStickyHeaderElements();
      const containerEl = this._dom.find('.lh-container', this._document);
      const elToAddScrollListener = this._getScrollParent(containerEl);
      elToAddScrollListener.addEventListener('scroll', this._updateStickyHeaderOnScroll);

      // Use ResizeObserver where available.
      // TODO: there is an issue with incorrect position numbers and, as a result, performance
      // issues due to layout thrashing.
      // See https://github.com/GoogleChrome/lighthouse/pull/9023/files#r288822287 for details.
      // For now, limit to DevTools.
      if (this._dom.isDevTools()) {
        const resizeObserver = new window.ResizeObserver(this._updateStickyHeaderOnScroll);
        resizeObserver.observe(containerEl);
      } else {
        window.addEventListener('resize', this._updateStickyHeaderOnScroll);
      }
    }

    // Show the metric descriptions by default when there is an error.
    const hasMetricError = report.categories.performance && report.categories.performance.auditRefs
      .some(audit => Boolean(audit.group === 'metrics' && report.audits[audit.id].errorMessage));
    if (hasMetricError) {
      const toggleInputEl = /** @type {HTMLInputElement} */ (
        this._dom.find('.lh-metrics-toggle__input', this._document));
      toggleInputEl.checked = true;
    }

    this._renderBundleVizLinks();
<<<<<<< HEAD
=======
    // Fill in all i18n data.
    for (const node of this._dom.findAll('[data-i18n]', this._dom.document())) {
      // These strings are guaranteed to (at least) have a default English string in Util.UIStrings,
      // so this cannot be undefined as long as `report-ui-features.data-i18n` test passes.
      const i18nAttr = /** @type {keyof LH.I18NRendererStrings} */ (node.getAttribute('data-i18n'));
      node.textContent = Util.i18n.strings[i18nAttr];
    }
>>>>>>> ab3008b9
  }

  /**
   * Define a custom element for <templates> to be extracted from. For example:
   *     this.setTemplateContext(new DOMParser().parseFromString(htmlStr, 'text/html'))
   * @param {ParentNode} context
   */
  setTemplateContext(context) {
    this._templateContext = context;
  }

  /**
   * Finds the first scrollable ancestor of `element`. Falls back to the document.
   * @param {HTMLElement} element
   * @return {Node}
   */
  _getScrollParent(element) {
    const {overflowY} = window.getComputedStyle(element);
    const isScrollable = overflowY !== 'visible' && overflowY !== 'hidden';

    if (isScrollable) {
      return element;
    }

    if (element.parentElement) {
      return this._getScrollParent(element.parentElement);
    }

    return document;
  }

  _enableFireworks() {
    const scoresContainer = this._dom.find('.lh-scores-container', this._document);
    scoresContainer.classList.add('score100');
    scoresContainer.addEventListener('click', _ => {
      scoresContainer.classList.toggle('fireworks-paused');
    });
  }

  /**
   * Fires a custom DOM event on target.
   * @param {string} name Name of the event.
   * @param {Node=} target DOM node to fire the event on.
   * @param {*=} detail Custom data to include.
   */
  _fireEventOn(name, target = this._document, detail) {
    const event = new CustomEvent(name, detail ? {detail} : undefined);
    target.dispatchEvent(event);
  }

  _setupMediaQueryListeners() {
    const mediaQuery = self.matchMedia('(max-width: 500px)');
    mediaQuery.addListener(this.onMediaQueryChange);
    // Ensure the handler is called on init
    this.onMediaQueryChange(mediaQuery);
  }

  /**
   * Handle media query change events.
   * @param {MediaQueryList|MediaQueryListEvent} mql
   */
  onMediaQueryChange(mql) {
    const root = this._dom.find('.lh-root', this._document);
    root.classList.toggle('lh-narrow', mql.matches);
  }

  _setupThirdPartyFilter() {
    // Some audits should not display the third party filter option.
    const thirdPartyFilterAuditExclusions = [
      // This audit deals explicitly with third party resources.
      'uses-rel-preconnect',
    ];
    // Some audits should hide third party by default.
    const thirdPartyFilterAuditHideByDefault = [
      // Only first party resources are actionable.
      'legacy-javascript',
    ];

    // Get all tables with a text url column.
    /** @type {Array<HTMLTableElement>} */
    const tables = Array.from(this._document.querySelectorAll('.lh-table'));
    const tablesWithUrls = tables
      .filter(el =>
        el.querySelector('td.lh-table-column--url, td.lh-table-column--source-location'))
      .filter(el => {
        const containingAudit = el.closest('.lh-audit');
        if (!containingAudit) throw new Error('.lh-table not within audit');
        return !thirdPartyFilterAuditExclusions.includes(containingAudit.id);
      });

    tablesWithUrls.forEach((tableEl, index) => {
      const rowEls = getTableRows(tableEl);
      const thirdPartyRows = this._getThirdPartyRows(rowEls, this.json.finalUrl);

      // create input box
      const filterTemplate = this._dom.cloneTemplate('#tmpl-lh-3p-filter', this._templateContext);
      const filterInput =
        /** @type {HTMLInputElement} */ (this._dom.find('input', filterTemplate));
      const id = `lh-3p-filter-label--${index}`;

      filterInput.id = id;
      filterInput.addEventListener('change', e => {
        // Remove rows from the dom and keep track of them to re-add on uncheck.
        // Why removing instead of hiding? To keep nth-child(even) background-colors working.
        if (e.target instanceof HTMLInputElement && !e.target.checked) {
          for (const row of thirdPartyRows.values()) {
            row.remove();
          }
        } else {
          // Add row elements back to original positions.
          for (const [position, row] of thirdPartyRows.entries()) {
            const childrenArr = getTableRows(tableEl);
            tableEl.tBodies[0].insertBefore(row, childrenArr[position]);
          }
        }
      });

      this._dom.find('label', filterTemplate).setAttribute('for', id);
      this._dom.find('.lh-3p-filter-count', filterTemplate).textContent =
          `${thirdPartyRows.size}`;
      this._dom.find('.lh-3p-ui-string', filterTemplate).textContent =
<<<<<<< HEAD
          Util.UIStrings.thirdPartyResourcesLabel;
=======
        Util.i18n.strings.thirdPartyResourcesLabel;

      const allThirdParty = thirdPartyRows.size === rowEls.length;
      const allFirstParty = !thirdPartyRows.size;
>>>>>>> ab3008b9

      // If all or none of the rows are 3rd party, disable the checkbox.
      if (allThirdParty || allFirstParty) {
        filterInput.disabled = true;
        filterInput.checked = allThirdParty;
      }

      // Add checkbox to the DOM.
      if (!tableEl.parentNode) return; // Keep tsc happy.
      tableEl.parentNode.insertBefore(filterTemplate, tableEl);

      // Hide third-party rows for some audits by default.
      const containingAudit = tableEl.closest('.lh-audit');
      if (!containingAudit) throw new Error('.lh-table not within audit');
      if (thirdPartyFilterAuditHideByDefault.includes(containingAudit.id) && !allThirdParty) {
        filterInput.click();
      }
    });
  }

  /**
   * From a table with URL entries, finds the rows containing third-party URLs
   * and returns a Map of those rows, mapping from row index to row Element.
   * @param {HTMLElement[]} rowEls
   * @param {string} finalUrl
   * @return {Map<number, HTMLElement>}
   */
  _getThirdPartyRows(rowEls, finalUrl) {
    /** @type {Map<number, HTMLElement>} */
    const thirdPartyRows = new Map();
    const finalUrlRootDomain = Util.getRootDomain(finalUrl);

    rowEls.forEach((rowEl, rowPosition) => {
      /** @type {HTMLElement|null} */
      const urlItem = rowEl.querySelector('.lh-text__url');
      if (!urlItem) return;

      const datasetUrl = urlItem.dataset.url;
      if (!datasetUrl) return;
      const isThirdParty = Util.getRootDomain(datasetUrl) !== finalUrlRootDomain;
      if (!isThirdParty) return;

      thirdPartyRows.set(Number(rowPosition), rowEl);
    });

    return thirdPartyRows;
  }

  /**
   * From a table, finds and returns URL items.
   * @param {HTMLTableElement} tableEl
   * @return {Array<HTMLElement>}
   */
  _getUrlItems(tableEl) {
    return this._dom.findAll('.lh-text__url', tableEl);
  }

  _setupStickyHeaderElements() {
    this.topbarEl = this._dom.find('.lh-topbar', this._document);
    this.scoreScaleEl = this._dom.find('.lh-scorescale', this._document);
    this.stickyHeaderEl = this._dom.find('.lh-sticky-header', this._document);

    // Highlighter will be absolutely positioned at first gauge, then transformed on scroll.
    this.highlightEl = this._dom.createChildOf(this.stickyHeaderEl, 'div', 'lh-highlighter');
  }

  /**
   * Handle copy events.
   * @param {ClipboardEvent} e
   */
  onCopy(e) {
    // Only handle copy button presses (e.g. ignore the user copying page text).
    if (this._copyAttempt && e.clipboardData) {
      // We want to write our own data to the clipboard, not the user's text selection.
      e.preventDefault();
      e.clipboardData.setData('text/plain', JSON.stringify(this.json, null, 2));

      this._fireEventOn('lh-log', this._document, {
        cmd: 'log', msg: 'Report JSON copied to clipboard',
      });
    }

    this._copyAttempt = false;
  }

  /**
   * Copies the report JSON to the clipboard (if supported by the browser).
   */
  onCopyButtonClick() {
    this._fireEventOn('lh-analytics', this._document, {
      cmd: 'send',
      fields: {hitType: 'event', eventCategory: 'report', eventAction: 'copy'},
    });

    try {
      if (this._document.queryCommandSupported('copy')) {
        this._copyAttempt = true;

        // Note: In Safari 10.0.1, execCommand('copy') returns true if there's
        // a valid text selection on the page. See http://caniuse.com/#feat=clipboard.
        if (!this._document.execCommand('copy')) {
          this._copyAttempt = false; // Prevent event handler from seeing this as a copy attempt.

          this._fireEventOn('lh-log', this._document, {
            cmd: 'warn', msg: 'Your browser does not support copy to clipboard.',
          });
        }
      }
    } catch (/** @type {Error} */ e) {
      this._copyAttempt = false;
      this._fireEventOn('lh-log', this._document, {cmd: 'log', msg: e.message});
    }
  }

  /**
   * Resets the state of page before capturing the page for export.
   * When the user opens the exported HTML page, certain UI elements should
   * be in their closed state (not opened) and the templates should be unstamped.
   */
  _resetUIState() {
    this._dropDown.close();
    this._dom.resetTemplates();
  }

  /**
   * Handler for tool button.
   * @param {Event} e
   */
  onDropDownMenuClick(e) {
    e.preventDefault();

    const el = /** @type {?Element} */ (e.target);

    if (!el || !el.hasAttribute('data-action')) {
      return;
    }

    switch (el.getAttribute('data-action')) {
      case 'copy':
        this.onCopyButtonClick();
        break;
      case 'print-summary':
        this.collapseAllDetails();
        this._print();
        break;
      case 'print-expanded':
        this.expandAllDetails();
        this._print();
        break;
      case 'save-json': {
        const jsonStr = JSON.stringify(this.json, null, 2);
        this._saveFile(new Blob([jsonStr], {type: 'application/json'}));
        break;
      }
      case 'save-html': {
        const htmlStr = this.getReportHtml();
        try {
          this._saveFile(new Blob([htmlStr], {type: 'text/html'}));
        } catch (/** @type {Error} */ e) {
          this._fireEventOn('lh-log', this._document, {
            cmd: 'error', msg: 'Could not export as HTML. ' + e.message,
          });
        }
        break;
      }
      case 'open-viewer': {
        ReportUIFeatures.openTabAndSendJsonReportToViewer(this.json);
        break;
      }
      case 'save-gist': {
        this.saveAsGist();
        break;
      }
      case 'toggle-dark': {
        this._toggleDarkTheme();
        break;
      }
      case 'open-treemap': {
        // WIP test code :)
        const treemapData = /** @type {LH.Audit.Details.DebugData} */ (
          this.json.audits['treemap-data'].details);

        const windowName = `viz-${this.json.requestedUrl}`;
        const data = {
          documentUrl: this.json.requestedUrl,
          id: 'javascript',
          rootNodes: treemapData.rootNodes,
        };
        ReportUIFeatures.openTabAndSendData(data, TREEMAP_URL, windowName);
        break;
      }
    }

    this._dropDown.close();
  }

  _print() {
    self.print();
  }

  /**
   * Keyup handler for the document.
   * @param {KeyboardEvent} e
   */
  onKeyUp(e) {
    // Ctrl+P - Expands audit details when user prints via keyboard shortcut.
    if ((e.ctrlKey || e.metaKey) && e.keyCode === 80) {
      this._dropDown.close();
    }
  }

  /**
   * Opens a new tab to the online viewer and sends the local page's JSON results
   * to the online viewer using postMessage.
   * @param {LH.Result} json
   * @protected
   */
  static openTabAndSendJsonReportToViewer(json) {
    // The popup's window.name is keyed by version+url+fetchTime, so we reuse/select tabs correctly
    // @ts-ignore - If this is a v2 LHR, use old `generatedTime`.
    const fallbackFetchTime = /** @type {string} */ (json.generatedTime);
    const fetchTime = json.fetchTime || fallbackFetchTime;
    const windowName = `${json.lighthouseVersion}-${json.requestedUrl}-${fetchTime}`;
    ReportUIFeatures.openTabAndSendData(json, `${VIEWER_ORIGIN}/lighthouse/viewer/`, windowName);
  }

  /**
   * Opens a new tab to an external page and sends data using postMessage.
   * @param {Object} data
   * @param {string} path
   * @param {string} windowName
   * @protected
   */
  static openTabAndSendData(data, path, windowName) {
    const origin = new URL(path).origin;
    // Chrome doesn't allow us to immediately postMessage to a popup right
    // after it's created. Normally, we could also listen for the popup window's
    // load event, however it is cross-domain and won't fire. Instead, listen
    // for a message from the target app saying "I'm open".
    window.addEventListener('message', function msgHandler(messageEvent) {
      if (messageEvent.origin !== origin) {
        return;
      }
      if (popup && messageEvent.data.opened) {
        popup.postMessage(data, origin);
        window.removeEventListener('message', msgHandler);
      }
    });

    const popup = window.open(path, windowName);
  }

  /**
   * Expands all audit `<details>`.
   * Ideally, a print stylesheet could take care of this, but CSS has no way to
   * open a `<details>` element.
   */
  expandAllDetails() {
    const details = /** @type {Array<HTMLDetailsElement>} */ (this._dom.findAll(
        '.lh-categories details', this._document));
    details.map(detail => detail.open = true);
  }

  /**
   * Collapses all audit `<details>`.
   * open a `<details>` element.
   */
  collapseAllDetails() {
    const details = /** @type {Array<HTMLDetailsElement>} */ (this._dom.findAll(
        '.lh-categories details', this._document));
    details.map(detail => detail.open = false);
  }

  /**
   * Sets up listeners to collapse audit `<details>` when the user closes the
   * print dialog, all `<details>` are collapsed.
   */
  _setUpCollapseDetailsAfterPrinting() {
    // FF and IE implement these old events.
    if ('onbeforeprint' in self) {
      self.addEventListener('afterprint', this.collapseAllDetails);
    } else {
      const win = /** @type {Window} */ (self);
      // Note: FF implements both window.onbeforeprint and media listeners. However,
      // it doesn't matchMedia doesn't fire when matching 'print'.
      win.matchMedia('print').addListener(mql => {
        if (mql.matches) {
          this.expandAllDetails();
        } else {
          this.collapseAllDetails();
        }
      });
    }
  }

  /**
   * Returns the html that recreates this report.
   * @return {string}
   * @protected
   */
  getReportHtml() {
    this._resetUIState();
    return this._document.documentElement.outerHTML;
  }

  /**
   * Save json as a gist. Unimplemented in base UI features.
   * @protected
   */
  saveAsGist() {
    throw new Error('Cannot save as gist from base report');
  }

  /**
   * Downloads a file (blob) using a[download].
   * @param {Blob|File} blob The file to save.
   * @private
   */
  _saveFile(blob) {
    const filename = getFilenamePrefix({
      finalUrl: this.json.finalUrl,
      fetchTime: this.json.fetchTime,
    });

    const ext = blob.type.match('json') ? '.json' : '.html';
    const href = URL.createObjectURL(blob);

    const a = this._dom.createElement('a');
    a.download = `${filename}${ext}`;
    a.href = href;
    this._document.body.appendChild(a); // Firefox requires anchor to be in the DOM.
    a.click();

    // cleanup.
    this._document.body.removeChild(a);
    setTimeout(_ => URL.revokeObjectURL(href), 500);
  }

  /**
   * @private
   * @param {boolean} [force]
   */
  _toggleDarkTheme(force) {
    const el = this._dom.find('.lh-vars', this._document);
    // This seems unnecessary, but in DevTools, passing "undefined" as the second
    // parameter acts like passing "false".
    // https://github.com/ChromeDevTools/devtools-frontend/blob/dd6a6d4153647c2a4203c327c595692c5e0a4256/front_end/dom_extension/DOMExtension.js#L809-L819
    if (typeof force === 'undefined') {
      el.classList.toggle('dark');
    } else {
      el.classList.toggle('dark', force);
    }
  }

  _updateStickyHeaderOnScroll() {
    // Show sticky header when the score scale begins to go underneath the topbar.
    const topbarBottom = this.topbarEl.getBoundingClientRect().bottom;
    const scoreScaleTop = this.scoreScaleEl.getBoundingClientRect().top;
    const showStickyHeader = topbarBottom >= scoreScaleTop;

    // Highlight mini gauge when section is in view.
    // In view = the last category that starts above the middle of the window.
    const categoryEls = Array.from(this._document.querySelectorAll('.lh-category'));
    const categoriesAboveTheMiddle =
      categoryEls.filter(el => el.getBoundingClientRect().top - window.innerHeight / 2 < 0);
    const highlightIndex =
      categoriesAboveTheMiddle.length > 0 ? categoriesAboveTheMiddle.length - 1 : 0;

    // Category order matches gauge order in sticky header.
    const gaugeWrapperEls = this.stickyHeaderEl.querySelectorAll('.lh-gauge__wrapper');
    const gaugeToHighlight = gaugeWrapperEls[highlightIndex];
    const origin = gaugeWrapperEls[0].getBoundingClientRect().left;
    const offset = gaugeToHighlight.getBoundingClientRect().left - origin;

    // Mutate at end to avoid layout thrashing.
    this.highlightEl.style.transform = `translate(${offset}px)`;
    this.stickyHeaderEl.classList.toggle('lh-sticky-header--visible', showStickyHeader);
  }

  _renderBundleVizLinks() {
<<<<<<< HEAD
    if (!this.json.audits['bundle-visualization-data']) return;
    if (!this.json.audits['bundle-visualization-data'].details) return;
    const visualizationData = /** @type {LH.Audit.Details.DebugData} */ (
      this.json.audits['bundle-visualization-data'].details);

    for (const urlEl of this._dom.findAll('.lh-text__url', this._document)) {
      const href = /** @type {HTMLAnchorElement} */ (this._dom.find('a', urlEl)).href;
      const rootNode = visualizationData.rootNodes[href];
=======
    if (!this.json.audits['treemap-data']) return;
    if (!this.json.audits['treemap-data'].details) return;
    const treemapData = /** @type {LH.Audit.Details.DebugData} */ (
      this.json.audits['treemap-data'].details);

    for (const urlEl of this._dom.findAll('.lh-text__url', this._document)) {
      const anchorEl = /** @type {HTMLAnchorElement=} */ (urlEl.querySelector('a'));
      if (!anchorEl) continue;
      const rootNode = treemapData.rootNodes[anchorEl.href];
>>>>>>> ab3008b9
      if (!rootNode) continue;

      const externalButton = this._dom.createElement('span', 'lh-external-viz');
      externalButton.innerHTML = `<svg xmlns="http://www.w3.org/2000/svg" width="24" height="24" viewBox="0 0 24 24"><path d="M10 18h5v-6h-5v6zm-6 0h5V5H4v13zm12 0h5v-6h-5v6zM10 5v6h11V5H10z"/><path d="M0 0h24v24H0z" fill="none"/></svg>`;
      externalButton.addEventListener('click', () => {
<<<<<<< HEAD
        ReportUIFeatures.openTabAndSendData({rootNode, href}, `${VIEWER_ORIGIN}/treemap/`, `viz-${href}`);
=======
        const windowName = `viz-${this.json.requestedUrl}`;
        const data = {
          documentUrl: this.json.requestedUrl,
          id: anchorEl.href,
          rootNodes: treemapData.rootNodes,
        };
        ReportUIFeatures.openTabAndSendData(data, TREEMAP_URL, windowName);
>>>>>>> ab3008b9
      });
      urlEl.insertBefore(externalButton, urlEl.lastElementChild);
    }
  }
}

class DropDown {
  /**
   * @param {DOM} dom
   */
  constructor(dom) {
    /** @type {DOM} */
    this._dom = dom;
    /** @type {HTMLElement} */
    this._toggleEl; // eslint-disable-line no-unused-expressions
    /** @type {HTMLElement} */
    this._menuEl; // eslint-disable-line no-unused-expressions

    this.onDocumentKeyDown = this.onDocumentKeyDown.bind(this);
    this.onToggleClick = this.onToggleClick.bind(this);
    this.onToggleKeydown = this.onToggleKeydown.bind(this);
    this.onMenuKeydown = this.onMenuKeydown.bind(this);

    this._getNextMenuItem = this._getNextMenuItem.bind(this);
    this._getNextSelectableNode = this._getNextSelectableNode.bind(this);
    this._getPreviousMenuItem = this._getPreviousMenuItem.bind(this);
  }

  /**
   * @param {function(MouseEvent): any} menuClickHandler
   */
  setup(menuClickHandler) {
    this._toggleEl = this._dom.find('.lh-tools__button', this._dom.document());
    this._toggleEl.addEventListener('click', this.onToggleClick);
    this._toggleEl.addEventListener('keydown', this.onToggleKeydown);

    this._menuEl = this._dom.find('.lh-tools__dropdown', this._dom.document());
    this._menuEl.addEventListener('keydown', this.onMenuKeydown);
    this._menuEl.addEventListener('click', menuClickHandler);
  }

  close() {
    this._toggleEl.classList.remove('active');
    this._toggleEl.setAttribute('aria-expanded', 'false');
    if (this._menuEl.contains(this._dom.document().activeElement)) {
      // Refocus on the tools button if the drop down last had focus
      this._toggleEl.focus();
    }
    this._dom.document().removeEventListener('keydown', this.onDocumentKeyDown);
  }

  /**
   * @param {HTMLElement} firstFocusElement
   */
  open(firstFocusElement) {
    if (this._toggleEl.classList.contains('active')) {
      // If the drop down is already open focus on the element
      firstFocusElement.focus();
    } else {
      // Wait for drop down transition to complete so options are focusable.
      this._menuEl.addEventListener('transitionend', () => {
        firstFocusElement.focus();
      }, {once: true});
    }

    this._toggleEl.classList.add('active');
    this._toggleEl.setAttribute('aria-expanded', 'true');
    this._dom.document().addEventListener('keydown', this.onDocumentKeyDown);
  }

  /**
   * Click handler for tools button.
   * @param {Event} e
   */
  onToggleClick(e) {
    e.preventDefault();
    e.stopImmediatePropagation();

    if (this._toggleEl.classList.contains('active')) {
      this.close();
    } else {
      this.open(this._getNextMenuItem());
    }
  }

  /**
   * Handler for tool button.
   * @param {KeyboardEvent} e
   */
  onToggleKeydown(e) {
    switch (e.code) {
      case 'ArrowUp':
        e.preventDefault();
        this.open(this._getPreviousMenuItem());
        break;
      case 'ArrowDown':
      case 'Enter':
      case ' ':
        e.preventDefault();
        this.open(this._getNextMenuItem());
        break;
      default:
       // no op
    }
  }

  /**
   * Handler for tool DropDown.
   * @param {KeyboardEvent} e
   */
  onMenuKeydown(e) {
    const el = /** @type {?HTMLElement} */ (e.target);

    switch (e.code) {
      case 'ArrowUp':
        e.preventDefault();
        this._getPreviousMenuItem(el).focus();
        break;
      case 'ArrowDown':
        e.preventDefault();
        this._getNextMenuItem(el).focus();
        break;
      case 'Home':
        e.preventDefault();
        this._getNextMenuItem().focus();
        break;
      case 'End':
        e.preventDefault();
        this._getPreviousMenuItem().focus();
        break;
      default:
       // no op
    }
  }

  /**
   * Keydown handler for the document.
   * @param {KeyboardEvent} e
   */
  onDocumentKeyDown(e) {
    if (e.keyCode === 27) { // ESC
      this.close();
    }
  }

  /**
   * @param {Array<Node>} allNodes
   * @param {?Node=} startNode
   * @returns {Node}
   */
  _getNextSelectableNode(allNodes, startNode) {
    const nodes = allNodes.filter((node) => {
      if (!(node instanceof HTMLElement)) {
        return false;
      }

      // 'Save as Gist' option may be disabled.
      if (node.hasAttribute('disabled')) {
        return false;
      }

      // 'Save as Gist' option may have display none.
      if (window.getComputedStyle(node).display === 'none') {
        return false;
      }

      return true;
    });

    let nextIndex = startNode ? (nodes.indexOf(startNode) + 1) : 0;
    if (nextIndex >= nodes.length) {
      nextIndex = 0;
    }

    return nodes[nextIndex];
  }

  /**
   * @param {?Element=} startEl
   * @returns {HTMLElement}
   */
  _getNextMenuItem(startEl) {
    const nodes = Array.from(this._menuEl.childNodes);
    return /** @type {HTMLElement} */ (this._getNextSelectableNode(nodes, startEl));
  }

  /**
   * @param {?Element=} startEl
   * @returns {HTMLElement}
   */
  _getPreviousMenuItem(startEl) {
    const nodes = Array.from(this._menuEl.childNodes).reverse();
    return /** @type {HTMLElement} */ (this._getNextSelectableNode(nodes, startEl));
  }
}

if (typeof module !== 'undefined' && module.exports) {
  module.exports = ReportUIFeatures;
} else {
  self.ReportUIFeatures = ReportUIFeatures;
}<|MERGE_RESOLUTION|>--- conflicted
+++ resolved
@@ -26,10 +26,7 @@
 /* globals getFilenamePrefix Util */
 
 const VIEWER_ORIGIN = 'http://localhost:8000';
-<<<<<<< HEAD
-=======
 const TREEMAP_URL = `${VIEWER_ORIGIN}/treemap/`;
->>>>>>> ab3008b9
 
 /**
  * @param {HTMLTableElement} tableEl
@@ -144,8 +141,6 @@
     }
 
     this._renderBundleVizLinks();
-<<<<<<< HEAD
-=======
     // Fill in all i18n data.
     for (const node of this._dom.findAll('[data-i18n]', this._dom.document())) {
       // These strings are guaranteed to (at least) have a default English string in Util.UIStrings,
@@ -153,7 +148,6 @@
       const i18nAttr = /** @type {keyof LH.I18NRendererStrings} */ (node.getAttribute('data-i18n'));
       node.textContent = Util.i18n.strings[i18nAttr];
     }
->>>>>>> ab3008b9
   }
 
   /**
@@ -275,14 +269,10 @@
       this._dom.find('.lh-3p-filter-count', filterTemplate).textContent =
           `${thirdPartyRows.size}`;
       this._dom.find('.lh-3p-ui-string', filterTemplate).textContent =
-<<<<<<< HEAD
-          Util.UIStrings.thirdPartyResourcesLabel;
-=======
         Util.i18n.strings.thirdPartyResourcesLabel;
 
       const allThirdParty = thirdPartyRows.size === rowEls.length;
       const allFirstParty = !thirdPartyRows.size;
->>>>>>> ab3008b9
 
       // If all or none of the rows are 3rd party, disable the checkbox.
       if (allThirdParty || allFirstParty) {
@@ -663,16 +653,6 @@
   }
 
   _renderBundleVizLinks() {
-<<<<<<< HEAD
-    if (!this.json.audits['bundle-visualization-data']) return;
-    if (!this.json.audits['bundle-visualization-data'].details) return;
-    const visualizationData = /** @type {LH.Audit.Details.DebugData} */ (
-      this.json.audits['bundle-visualization-data'].details);
-
-    for (const urlEl of this._dom.findAll('.lh-text__url', this._document)) {
-      const href = /** @type {HTMLAnchorElement} */ (this._dom.find('a', urlEl)).href;
-      const rootNode = visualizationData.rootNodes[href];
-=======
     if (!this.json.audits['treemap-data']) return;
     if (!this.json.audits['treemap-data'].details) return;
     const treemapData = /** @type {LH.Audit.Details.DebugData} */ (
@@ -682,15 +662,11 @@
       const anchorEl = /** @type {HTMLAnchorElement=} */ (urlEl.querySelector('a'));
       if (!anchorEl) continue;
       const rootNode = treemapData.rootNodes[anchorEl.href];
->>>>>>> ab3008b9
       if (!rootNode) continue;
 
       const externalButton = this._dom.createElement('span', 'lh-external-viz');
       externalButton.innerHTML = `<svg xmlns="http://www.w3.org/2000/svg" width="24" height="24" viewBox="0 0 24 24"><path d="M10 18h5v-6h-5v6zm-6 0h5V5H4v13zm12 0h5v-6h-5v6zM10 5v6h11V5H10z"/><path d="M0 0h24v24H0z" fill="none"/></svg>`;
       externalButton.addEventListener('click', () => {
-<<<<<<< HEAD
-        ReportUIFeatures.openTabAndSendData({rootNode, href}, `${VIEWER_ORIGIN}/treemap/`, `viz-${href}`);
-=======
         const windowName = `viz-${this.json.requestedUrl}`;
         const data = {
           documentUrl: this.json.requestedUrl,
@@ -698,7 +674,6 @@
           rootNodes: treemapData.rootNodes,
         };
         ReportUIFeatures.openTabAndSendData(data, TREEMAP_URL, windowName);
->>>>>>> ab3008b9
       });
       urlEl.insertBefore(externalButton, urlEl.lastElementChild);
     }
