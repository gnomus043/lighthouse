/**
 * @license
 * Copyright 2017 The Lighthouse Authors. All Rights Reserved.
 *
 * Licensed under the Apache License, Version 2.0 (the "License");
 * you may not use this file except in compliance with the License.
 * You may obtain a copy of the License at
 *
 *      http://www.apache.org/licenses/LICENSE-2.0
 *
 * Unless required by applicable law or agreed to in writing, software
 * distributed under the License is distributed on an "AS-IS" BASIS,
 * WITHOUT WARRANTIES OR CONDITIONS OF ANY KIND, either express or implied.
 * See the License for the specific language governing permissions and
 * limitations under the License.
 */
'use strict';

/* eslint-env browser */

/**
 * @fileoverview Adds tools button, print, and other dynamic functionality to
 * the report.
 */

/* globals getFilenamePrefix Util ElementScreenshotRenderer */

/** @typedef {import('./dom')} DOM */

const VIEWER_ORIGIN = 'http://localhost:8000';
const TREEMAP_URL = `${VIEWER_ORIGIN}/treemap/`;

/**
 * @param {HTMLTableElement} tableEl
 * @return {Array<HTMLElement>}
 */
function getTableRows(tableEl) {
  return Array.from(tableEl.tBodies[0].rows);
}

class ReportUIFeatures {
  /**
   * @param {DOM} dom
   */
  constructor(dom) {
    /** @type {LH.Result} */
    this.json; // eslint-disable-line no-unused-expressions
    /** @type {DOM} */
    this._dom = dom;
    /** @type {Document} */
    this._document = this._dom.document();
    /** @type {ParentNode} */
    this._templateContext = this._dom.document();
    /** @type {DropDown} */
    this._dropDown = new DropDown(this._dom);
    /** @type {boolean} */
    this._copyAttempt = false;
    /** @type {HTMLElement} */
    this.topbarEl; // eslint-disable-line no-unused-expressions
    /** @type {HTMLElement} */
    this.scoreScaleEl; // eslint-disable-line no-unused-expressions
    /** @type {HTMLElement} */
    this.stickyHeaderEl; // eslint-disable-line no-unused-expressions
    /** @type {HTMLElement} */
    this.highlightEl; // eslint-disable-line no-unused-expressions

    this.onMediaQueryChange = this.onMediaQueryChange.bind(this);
    this.onCopy = this.onCopy.bind(this);
    this.onDropDownMenuClick = this.onDropDownMenuClick.bind(this);
    this.onKeyUp = this.onKeyUp.bind(this);
    this.collapseAllDetails = this.collapseAllDetails.bind(this);
    this.expandAllDetails = this.expandAllDetails.bind(this);
    this._toggleDarkTheme = this._toggleDarkTheme.bind(this);
    this._updateStickyHeaderOnScroll = this._updateStickyHeaderOnScroll.bind(this);
  }

  /**
   * Adds tools button, print, and other functionality to the report. The method
   * should be called whenever the report needs to be re-rendered.
   * @param {LH.Result} report
   */
  initFeatures(report) {
    this.json = report;

    this._setupMediaQueryListeners();
    this._dropDown.setup(this.onDropDownMenuClick);
    this._setupThirdPartyFilter();
    this._setupElementScreenshotOverlay();
    this._setUpCollapseDetailsAfterPrinting();
    this._resetUIState();
    this._document.addEventListener('keyup', this.onKeyUp);
    this._document.addEventListener('copy', this.onCopy);

    const topbarLogo = this._dom.find('.lh-topbar__logo', this._document);
    topbarLogo.addEventListener('click', () => this._toggleDarkTheme());

    let turnOffTheLights = false;
    // Do not query the system preferences for DevTools - DevTools should only apply dark theme
    // if dark is selected in the settings panel.
    if (!this._dom.isDevTools() && window.matchMedia('(prefers-color-scheme: dark)').matches) {
      turnOffTheLights = true;
    }

    // Fireworks.
    const scoresAll100 = Object.values(report.categories).every(cat => cat.score === 1);
    const hasAllCoreCategories =
      Object.keys(report.categories).filter(id => !Util.isPluginCategory(id)).length >= 5;
    if (scoresAll100 && hasAllCoreCategories) {
      turnOffTheLights = true;
      this._enableFireworks();
    }

    if (turnOffTheLights) {
      this._toggleDarkTheme(true);
    }

    // There is only a sticky header when at least 2 categories are present.
    if (Object.keys(this.json.categories).length >= 2) {
      this._setupStickyHeaderElements();
      const containerEl = this._dom.find('.lh-container', this._document);
      const elToAddScrollListener = this._getScrollParent(containerEl);
      elToAddScrollListener.addEventListener('scroll', this._updateStickyHeaderOnScroll);

      // Use ResizeObserver where available.
      // TODO: there is an issue with incorrect position numbers and, as a result, performance
      // issues due to layout thrashing.
      // See https://github.com/GoogleChrome/lighthouse/pull/9023/files#r288822287 for details.
      // For now, limit to DevTools.
      if (this._dom.isDevTools()) {
        const resizeObserver = new window.ResizeObserver(this._updateStickyHeaderOnScroll);
        resizeObserver.observe(containerEl);
      } else {
        window.addEventListener('resize', this._updateStickyHeaderOnScroll);
      }
    }

    // Show the metric descriptions by default when there is an error.
    const hasMetricError = report.categories.performance && report.categories.performance.auditRefs
      .some(audit => Boolean(audit.group === 'metrics' && report.audits[audit.id].errorMessage));
    if (hasMetricError) {
      const toggleInputEl = /** @type {HTMLInputElement} */ (
        this._dom.find('.lh-metrics-toggle__input', this._document));
      toggleInputEl.checked = true;
    }

    this._renderBundleVizLinks();
    // Fill in all i18n data.
    for (const node of this._dom.findAll('[data-i18n]', this._dom.document())) {
      // These strings are guaranteed to (at least) have a default English string in Util.UIStrings,
      // so this cannot be undefined as long as `report-ui-features.data-i18n` test passes.
      const i18nAttr = /** @type {keyof LH.I18NRendererStrings} */ (node.getAttribute('data-i18n'));
      node.textContent = Util.i18n.strings[i18nAttr];
    }
  }

  /**
   * Define a custom element for <templates> to be extracted from. For example:
   *     this.setTemplateContext(new DOMParser().parseFromString(htmlStr, 'text/html'))
   * @param {ParentNode} context
   */
  setTemplateContext(context) {
    this._templateContext = context;
  }

  /**
   * Finds the first scrollable ancestor of `element`. Falls back to the document.
   * @param {HTMLElement} element
   * @return {Node}
   */
  _getScrollParent(element) {
    const {overflowY} = window.getComputedStyle(element);
    const isScrollable = overflowY !== 'visible' && overflowY !== 'hidden';

    if (isScrollable) {
      return element;
    }

    if (element.parentElement) {
      return this._getScrollParent(element.parentElement);
    }

    return document;
  }

  _enableFireworks() {
    const scoresContainer = this._dom.find('.lh-scores-container', this._document);
    scoresContainer.classList.add('score100');
    scoresContainer.addEventListener('click', _ => {
      scoresContainer.classList.toggle('fireworks-paused');
    });
  }

  /**
   * Fires a custom DOM event on target.
   * @param {string} name Name of the event.
   * @param {Node=} target DOM node to fire the event on.
   * @param {*=} detail Custom data to include.
   */
  _fireEventOn(name, target = this._document, detail) {
    const event = new CustomEvent(name, detail ? {detail} : undefined);
    target.dispatchEvent(event);
  }

  _setupMediaQueryListeners() {
    const mediaQuery = self.matchMedia('(max-width: 500px)');
    mediaQuery.addListener(this.onMediaQueryChange);
    // Ensure the handler is called on init
    this.onMediaQueryChange(mediaQuery);
  }

  /**
   * Handle media query change events.
   * @param {MediaQueryList|MediaQueryListEvent} mql
   */
  onMediaQueryChange(mql) {
    const root = this._dom.find('.lh-root', this._document);
    root.classList.toggle('lh-narrow', mql.matches);
  }

  _setupThirdPartyFilter() {
    // Some audits should not display the third party filter option.
    const thirdPartyFilterAuditExclusions = [
      // This audit deals explicitly with third party resources.
      'uses-rel-preconnect',
    ];
    // Some audits should hide third party by default.
    const thirdPartyFilterAuditHideByDefault = [
      // Only first party resources are actionable.
      'legacy-javascript',
    ];

    // Get all tables with a text url column.
    /** @type {Array<HTMLTableElement>} */
    const tables = Array.from(this._document.querySelectorAll('.lh-table'));
    const tablesWithUrls = tables
      .filter(el =>
        el.querySelector('td.lh-table-column--url, td.lh-table-column--source-location'))
      .filter(el => {
        const containingAudit = el.closest('.lh-audit');
        if (!containingAudit) throw new Error('.lh-table not within audit');
        return !thirdPartyFilterAuditExclusions.includes(containingAudit.id);
      });

    tablesWithUrls.forEach((tableEl, index) => {
      const rowEls = getTableRows(tableEl);
      const thirdPartyRows = this._getThirdPartyRows(rowEls, this.json.finalUrl);

      // create input box
      const filterTemplate = this._dom.cloneTemplate('#tmpl-lh-3p-filter', this._templateContext);
      const filterInput =
        /** @type {HTMLInputElement} */ (this._dom.find('input', filterTemplate));
      const id = `lh-3p-filter-label--${index}`;

      filterInput.id = id;
      filterInput.addEventListener('change', e => {
        const shouldHideThirdParty = e.target instanceof HTMLInputElement && !e.target.checked;
        let even = true;
        let rowEl = rowEls[0];
        while (rowEl) {
          const shouldHide = shouldHideThirdParty && thirdPartyRows.includes(rowEl);

          // Iterate subsequent associated sub item rows.
          do {
            rowEl.classList.toggle('lh-row--hidden', shouldHide);
            // Adjust for zebra styling.
            rowEl.classList.toggle('lh-row--even', !shouldHide && even);
            rowEl.classList.toggle('lh-row--odd', !shouldHide && !even);

            rowEl = /** @type {HTMLElement} */ (rowEl.nextElementSibling);
          } while (rowEl && rowEl.classList.contains('lh-sub-item-row'));

          if (!shouldHide) even = !even;
        }
      });

      this._dom.find('label', filterTemplate).setAttribute('for', id);
      this._dom.find('.lh-3p-filter-count', filterTemplate).textContent =
          `${thirdPartyRows.length}`;
      this._dom.find('.lh-3p-ui-string', filterTemplate).textContent =
        Util.i18n.strings.thirdPartyResourcesLabel;

      const allThirdParty = thirdPartyRows.length === rowEls.length;
      const allFirstParty = !thirdPartyRows.length;

      // If all or none of the rows are 3rd party, disable the checkbox.
      if (allThirdParty || allFirstParty) {
        filterInput.disabled = true;
        filterInput.checked = allThirdParty;
      }

      // Add checkbox to the DOM.
      if (!tableEl.parentNode) return; // Keep tsc happy.
      tableEl.parentNode.insertBefore(filterTemplate, tableEl);

      // Hide third-party rows for some audits by default.
      const containingAudit = tableEl.closest('.lh-audit');
      if (!containingAudit) throw new Error('.lh-table not within audit');
      if (thirdPartyFilterAuditHideByDefault.includes(containingAudit.id) && !allThirdParty) {
        filterInput.click();
      }
    });
  }

  _setupElementScreenshotOverlay() {
    const fullPageScreenshot =
      this.json.audits['full-page-screenshot'] && this.json.audits['full-page-screenshot'].details;
    if (!fullPageScreenshot || fullPageScreenshot.type !== 'full-page-screenshot') return;

    ElementScreenshotRenderer.installOverlayFeature(
      this._dom, this._templateContext, fullPageScreenshot);
  }

  /**
   * From a table with URL entries, finds the rows containing third-party URLs
   * and returns them.
   * @param {HTMLElement[]} rowEls
   * @param {string} finalUrl
   * @return {Array<HTMLElement>}
   */
  _getThirdPartyRows(rowEls, finalUrl) {
    /** @type {Array<HTMLElement>} */
    const thirdPartyRows = [];
    const finalUrlRootDomain = Util.getRootDomain(finalUrl);

    for (const rowEl of rowEls) {
      if (rowEl.classList.contains('lh-sub-item-row')) continue;

      /** @type {HTMLElement|null} */
      const urlItem = rowEl.querySelector('.lh-text__url');
      if (!urlItem) continue;

      const datasetUrl = urlItem.dataset.url;
      if (!datasetUrl) continue;
      const isThirdParty = Util.getRootDomain(datasetUrl) !== finalUrlRootDomain;
      if (!isThirdParty) continue;

      thirdPartyRows.push(rowEl);
    }

    return thirdPartyRows;
  }

  /**
   * From a table, finds and returns URL items.
   * @param {HTMLTableElement} tableEl
   * @return {Array<HTMLElement>}
   */
  _getUrlItems(tableEl) {
    return this._dom.findAll('.lh-text__url', tableEl);
  }

  _setupStickyHeaderElements() {
    this.topbarEl = this._dom.find('.lh-topbar', this._document);
    this.scoreScaleEl = this._dom.find('.lh-scorescale', this._document);
    this.stickyHeaderEl = this._dom.find('.lh-sticky-header', this._document);

    // Highlighter will be absolutely positioned at first gauge, then transformed on scroll.
    this.highlightEl = this._dom.createChildOf(this.stickyHeaderEl, 'div', 'lh-highlighter');
  }

  /**
   * Handle copy events.
   * @param {ClipboardEvent} e
   */
  onCopy(e) {
    // Only handle copy button presses (e.g. ignore the user copying page text).
    if (this._copyAttempt && e.clipboardData) {
      // We want to write our own data to the clipboard, not the user's text selection.
      e.preventDefault();
      e.clipboardData.setData('text/plain', JSON.stringify(this.json, null, 2));

      this._fireEventOn('lh-log', this._document, {
        cmd: 'log', msg: 'Report JSON copied to clipboard',
      });
    }

    this._copyAttempt = false;
  }

  /**
   * Copies the report JSON to the clipboard (if supported by the browser).
   */
  onCopyButtonClick() {
    this._fireEventOn('lh-analytics', this._document, {
      cmd: 'send',
      fields: {hitType: 'event', eventCategory: 'report', eventAction: 'copy'},
    });

    try {
      if (this._document.queryCommandSupported('copy')) {
        this._copyAttempt = true;

        // Note: In Safari 10.0.1, execCommand('copy') returns true if there's
        // a valid text selection on the page. See http://caniuse.com/#feat=clipboard.
        if (!this._document.execCommand('copy')) {
          this._copyAttempt = false; // Prevent event handler from seeing this as a copy attempt.

          this._fireEventOn('lh-log', this._document, {
            cmd: 'warn', msg: 'Your browser does not support copy to clipboard.',
          });
        }
      }
    } catch (/** @type {Error} */ e) {
      this._copyAttempt = false;
      this._fireEventOn('lh-log', this._document, {cmd: 'log', msg: e.message});
    }
  }

  /**
   * Resets the state of page before capturing the page for export.
   * When the user opens the exported HTML page, certain UI elements should
   * be in their closed state (not opened) and the templates should be unstamped.
   */
  _resetUIState() {
    this._dropDown.close();
    this._dom.resetTemplates();
  }

  /**
   * Handler for tool button.
   * @param {Event} e
   */
  onDropDownMenuClick(e) {
    e.preventDefault();

    const el = /** @type {?Element} */ (e.target);

    if (!el || !el.hasAttribute('data-action')) {
      return;
    }

    switch (el.getAttribute('data-action')) {
      case 'copy':
        this.onCopyButtonClick();
        break;
      case 'print-summary':
        this.collapseAllDetails();
        this._print();
        break;
      case 'print-expanded':
        this.expandAllDetails();
        this._print();
        break;
      case 'save-json': {
        const jsonStr = JSON.stringify(this.json, null, 2);
        this._saveFile(new Blob([jsonStr], {type: 'application/json'}));
        break;
      }
      case 'save-html': {
        const htmlStr = this.getReportHtml();
        try {
          this._saveFile(new Blob([htmlStr], {type: 'text/html'}));
        } catch (/** @type {Error} */ e) {
          this._fireEventOn('lh-log', this._document, {
            cmd: 'error', msg: 'Could not export as HTML. ' + e.message,
          });
        }
        break;
      }
      case 'open-viewer': {
        ReportUIFeatures.openTabAndSendJsonReportToViewer(this.json);
        break;
      }
      case 'save-gist': {
        this.saveAsGist();
        break;
      }
      case 'toggle-dark': {
        this._toggleDarkTheme();
        break;
      }
      case 'open-treemap': {
        // WIP test code :)
        const treemapData = /** @type {LH.Audit.Details.DebugData} */ (
          this.json.audits['treemap-data'].details);

        const windowName = `viz-${this.json.requestedUrl}`;
        const data = {
          documentUrl: this.json.requestedUrl,
          id: 'javascript',
          rootNodes: treemapData.rootNodes,
        };
        ReportUIFeatures.openTabAndSendData(data, TREEMAP_URL, windowName);
        break;
      }
    }

    this._dropDown.close();
  }

  _print() {
    self.print();
  }

  /**
   * Keyup handler for the document.
   * @param {KeyboardEvent} e
   */
  onKeyUp(e) {
    // Ctrl+P - Expands audit details when user prints via keyboard shortcut.
    if ((e.ctrlKey || e.metaKey) && e.keyCode === 80) {
      this._dropDown.close();
    }
  }

  /**
   * Opens a new tab to the online viewer and sends the local page's JSON results
   * to the online viewer using postMessage.
   * @param {LH.Result} json
   * @protected
   */
  static openTabAndSendJsonReportToViewer(json) {
    // The popup's window.name is keyed by version+url+fetchTime, so we reuse/select tabs correctly
    // @ts-ignore - If this is a v2 LHR, use old `generatedTime`.
    const fallbackFetchTime = /** @type {string} */ (json.generatedTime);
    const fetchTime = json.fetchTime || fallbackFetchTime;
    const windowName = `${json.lighthouseVersion}-${json.requestedUrl}-${fetchTime}`;
    ReportUIFeatures.openTabAndSendData(json, `${VIEWER_ORIGIN}/lighthouse/viewer/`, windowName);
  }

  /**
   * Opens a new tab to an external page and sends data using postMessage.
   * @param {Object} data
   * @param {string} path
   * @param {string} windowName
   * @protected
   */
  static openTabAndSendData(data, path, windowName) {
    const origin = new URL(path).origin;
    // Chrome doesn't allow us to immediately postMessage to a popup right
    // after it's created. Normally, we could also listen for the popup window's
    // load event, however it is cross-domain and won't fire. Instead, listen
    // for a message from the target app saying "I'm open".
    window.addEventListener('message', function msgHandler(messageEvent) {
      if (messageEvent.origin !== origin) {
        return;
      }
      if (popup && messageEvent.data.opened) {
        popup.postMessage(data, origin);
        window.removeEventListener('message', msgHandler);
      }
    });

<<<<<<< HEAD
    const popup = window.open(path, windowName);
=======
    // The popup's window.name is keyed by version+url+fetchTime, so we reuse/select tabs correctly
    // @ts-expect-error - If this is a v2 LHR, use old `generatedTime`.
    const fallbackFetchTime = /** @type {string} */ (json.generatedTime);
    const fetchTime = json.fetchTime || fallbackFetchTime;
    const windowName = `${json.lighthouseVersion}-${json.requestedUrl}-${fetchTime}`;
    const popup = window.open(`${VIEWER_ORIGIN}${viewerPath}`, windowName);
>>>>>>> 8fd7551d
  }

  /**
   * Expands all audit `<details>`.
   * Ideally, a print stylesheet could take care of this, but CSS has no way to
   * open a `<details>` element.
   */
  expandAllDetails() {
    const details = /** @type {Array<HTMLDetailsElement>} */ (this._dom.findAll(
        '.lh-categories details', this._document));
    details.map(detail => detail.open = true);
  }

  /**
   * Collapses all audit `<details>`.
   * open a `<details>` element.
   */
  collapseAllDetails() {
    const details = /** @type {Array<HTMLDetailsElement>} */ (this._dom.findAll(
        '.lh-categories details', this._document));
    details.map(detail => detail.open = false);
  }

  /**
   * Sets up listeners to collapse audit `<details>` when the user closes the
   * print dialog, all `<details>` are collapsed.
   */
  _setUpCollapseDetailsAfterPrinting() {
    // FF and IE implement these old events.
    if ('onbeforeprint' in self) {
      self.addEventListener('afterprint', this.collapseAllDetails);
    } else {
      const win = /** @type {Window} */ (self);
      // Note: FF implements both window.onbeforeprint and media listeners. However,
      // it doesn't matchMedia doesn't fire when matching 'print'.
      win.matchMedia('print').addListener(mql => {
        if (mql.matches) {
          this.expandAllDetails();
        } else {
          this.collapseAllDetails();
        }
      });
    }
  }

  /**
   * Returns the html that recreates this report.
   * @return {string}
   * @protected
   */
  getReportHtml() {
    this._resetUIState();
    return this._document.documentElement.outerHTML;
  }

  /**
   * Save json as a gist. Unimplemented in base UI features.
   * @protected
   */
  saveAsGist() {
    throw new Error('Cannot save as gist from base report');
  }

  /**
   * Downloads a file (blob) using a[download].
   * @param {Blob|File} blob The file to save.
   * @private
   */
  _saveFile(blob) {
    const filename = getFilenamePrefix({
      finalUrl: this.json.finalUrl,
      fetchTime: this.json.fetchTime,
    });

    const ext = blob.type.match('json') ? '.json' : '.html';
    const href = URL.createObjectURL(blob);

    const a = this._dom.createElement('a');
    a.download = `${filename}${ext}`;
    a.href = href;
    this._document.body.appendChild(a); // Firefox requires anchor to be in the DOM.
    a.click();

    // cleanup.
    this._document.body.removeChild(a);
    setTimeout(_ => URL.revokeObjectURL(href), 500);
  }

  /**
   * @private
   * @param {boolean} [force]
   */
  _toggleDarkTheme(force) {
    const el = this._dom.find('.lh-vars', this._document);
    // This seems unnecessary, but in DevTools, passing "undefined" as the second
    // parameter acts like passing "false".
    // https://github.com/ChromeDevTools/devtools-frontend/blob/dd6a6d4153647c2a4203c327c595692c5e0a4256/front_end/dom_extension/DOMExtension.js#L809-L819
    if (typeof force === 'undefined') {
      el.classList.toggle('dark');
    } else {
      el.classList.toggle('dark', force);
    }
  }

  _updateStickyHeaderOnScroll() {
    // Show sticky header when the score scale begins to go underneath the topbar.
    const topbarBottom = this.topbarEl.getBoundingClientRect().bottom;
    const scoreScaleTop = this.scoreScaleEl.getBoundingClientRect().top;
    const showStickyHeader = topbarBottom >= scoreScaleTop;

    // Highlight mini gauge when section is in view.
    // In view = the last category that starts above the middle of the window.
    const categoryEls = Array.from(this._document.querySelectorAll('.lh-category'));
    const categoriesAboveTheMiddle =
      categoryEls.filter(el => el.getBoundingClientRect().top - window.innerHeight / 2 < 0);
    const highlightIndex =
      categoriesAboveTheMiddle.length > 0 ? categoriesAboveTheMiddle.length - 1 : 0;

    // Category order matches gauge order in sticky header.
    const gaugeWrapperEls = this.stickyHeaderEl.querySelectorAll('.lh-gauge__wrapper');
    const gaugeToHighlight = gaugeWrapperEls[highlightIndex];
    const origin = gaugeWrapperEls[0].getBoundingClientRect().left;
    const offset = gaugeToHighlight.getBoundingClientRect().left - origin;

    // Mutate at end to avoid layout thrashing.
    this.highlightEl.style.transform = `translate(${offset}px)`;
    this.stickyHeaderEl.classList.toggle('lh-sticky-header--visible', showStickyHeader);
  }

  _renderBundleVizLinks() {
    if (!this.json.audits['treemap-data']) return;
    if (!this.json.audits['treemap-data'].details) return;
    const treemapData = /** @type {LH.Audit.Details.DebugData} */ (
      this.json.audits['treemap-data'].details);

    for (const urlEl of this._dom.findAll('.lh-text__url', this._document)) {
      const anchorEl = /** @type {HTMLAnchorElement=} */ (urlEl.querySelector('a'));
      if (!anchorEl) continue;
      const rootNode = treemapData.rootNodes[anchorEl.href];
      if (!rootNode) continue;

      const externalButton = this._dom.createElement('span', 'lh-external-viz');
      externalButton.innerHTML = `<svg xmlns="http://www.w3.org/2000/svg" width="24" height="24" viewBox="0 0 24 24"><path d="M10 18h5v-6h-5v6zm-6 0h5V5H4v13zm12 0h5v-6h-5v6zM10 5v6h11V5H10z"/><path d="M0 0h24v24H0z" fill="none"/></svg>`;
      externalButton.addEventListener('click', () => {
        const windowName = `viz-${this.json.requestedUrl}`;
        const data = {
          documentUrl: this.json.requestedUrl,
          id: anchorEl.href,
          rootNodes: treemapData.rootNodes,
        };
        ReportUIFeatures.openTabAndSendData(data, TREEMAP_URL, windowName);
      });
      urlEl.insertBefore(externalButton, urlEl.lastElementChild);
    }
  }
}

class DropDown {
  /**
   * @param {DOM} dom
   */
  constructor(dom) {
    /** @type {DOM} */
    this._dom = dom;
    /** @type {HTMLElement} */
    this._toggleEl; // eslint-disable-line no-unused-expressions
    /** @type {HTMLElement} */
    this._menuEl; // eslint-disable-line no-unused-expressions

    this.onDocumentKeyDown = this.onDocumentKeyDown.bind(this);
    this.onToggleClick = this.onToggleClick.bind(this);
    this.onToggleKeydown = this.onToggleKeydown.bind(this);
    this.onMenuKeydown = this.onMenuKeydown.bind(this);

    this._getNextMenuItem = this._getNextMenuItem.bind(this);
    this._getNextSelectableNode = this._getNextSelectableNode.bind(this);
    this._getPreviousMenuItem = this._getPreviousMenuItem.bind(this);
  }

  /**
   * @param {function(MouseEvent): any} menuClickHandler
   */
  setup(menuClickHandler) {
    this._toggleEl = this._dom.find('.lh-tools__button', this._dom.document());
    this._toggleEl.addEventListener('click', this.onToggleClick);
    this._toggleEl.addEventListener('keydown', this.onToggleKeydown);

    this._menuEl = this._dom.find('.lh-tools__dropdown', this._dom.document());
    this._menuEl.addEventListener('keydown', this.onMenuKeydown);
    this._menuEl.addEventListener('click', menuClickHandler);
  }

  close() {
    this._toggleEl.classList.remove('active');
    this._toggleEl.setAttribute('aria-expanded', 'false');
    if (this._menuEl.contains(this._dom.document().activeElement)) {
      // Refocus on the tools button if the drop down last had focus
      this._toggleEl.focus();
    }
    this._dom.document().removeEventListener('keydown', this.onDocumentKeyDown);
  }

  /**
   * @param {HTMLElement} firstFocusElement
   */
  open(firstFocusElement) {
    if (this._toggleEl.classList.contains('active')) {
      // If the drop down is already open focus on the element
      firstFocusElement.focus();
    } else {
      // Wait for drop down transition to complete so options are focusable.
      this._menuEl.addEventListener('transitionend', () => {
        firstFocusElement.focus();
      }, {once: true});
    }

    this._toggleEl.classList.add('active');
    this._toggleEl.setAttribute('aria-expanded', 'true');
    this._dom.document().addEventListener('keydown', this.onDocumentKeyDown);
  }

  /**
   * Click handler for tools button.
   * @param {Event} e
   */
  onToggleClick(e) {
    e.preventDefault();
    e.stopImmediatePropagation();

    if (this._toggleEl.classList.contains('active')) {
      this.close();
    } else {
      this.open(this._getNextMenuItem());
    }
  }

  /**
   * Handler for tool button.
   * @param {KeyboardEvent} e
   */
  onToggleKeydown(e) {
    switch (e.code) {
      case 'ArrowUp':
        e.preventDefault();
        this.open(this._getPreviousMenuItem());
        break;
      case 'ArrowDown':
      case 'Enter':
      case ' ':
        e.preventDefault();
        this.open(this._getNextMenuItem());
        break;
      default:
       // no op
    }
  }

  /**
   * Handler for tool DropDown.
   * @param {KeyboardEvent} e
   */
  onMenuKeydown(e) {
    const el = /** @type {?HTMLElement} */ (e.target);

    switch (e.code) {
      case 'ArrowUp':
        e.preventDefault();
        this._getPreviousMenuItem(el).focus();
        break;
      case 'ArrowDown':
        e.preventDefault();
        this._getNextMenuItem(el).focus();
        break;
      case 'Home':
        e.preventDefault();
        this._getNextMenuItem().focus();
        break;
      case 'End':
        e.preventDefault();
        this._getPreviousMenuItem().focus();
        break;
      default:
       // no op
    }
  }

  /**
   * Keydown handler for the document.
   * @param {KeyboardEvent} e
   */
  onDocumentKeyDown(e) {
    if (e.keyCode === 27) { // ESC
      this.close();
    }
  }

  /**
<<<<<<< HEAD
=======
   * Focus out handler for the drop down menu.
   * @param {FocusEvent} e
   */
  onMenuFocusOut(e) {
    const focusedEl = /** @type {?HTMLElement} */ (e.relatedTarget);

    if (!this._menuEl.contains(focusedEl)) {
      this.close();
    }
  }

  /**
>>>>>>> 8fd7551d
   * @param {Array<Node>} allNodes
   * @param {?Node=} startNode
   * @returns {Node}
   */
  _getNextSelectableNode(allNodes, startNode) {
    const nodes = allNodes.filter((node) => {
      if (!(node instanceof HTMLElement)) {
        return false;
      }

      // 'Save as Gist' option may be disabled.
      if (node.hasAttribute('disabled')) {
        return false;
      }

      // 'Save as Gist' option may have display none.
      if (window.getComputedStyle(node).display === 'none') {
        return false;
      }

      return true;
    });

    let nextIndex = startNode ? (nodes.indexOf(startNode) + 1) : 0;
    if (nextIndex >= nodes.length) {
      nextIndex = 0;
    }

    return nodes[nextIndex];
  }

  /**
   * @param {?Element=} startEl
   * @returns {HTMLElement}
   */
  _getNextMenuItem(startEl) {
    const nodes = Array.from(this._menuEl.childNodes);
    return /** @type {HTMLElement} */ (this._getNextSelectableNode(nodes, startEl));
  }

  /**
   * @param {?Element=} startEl
   * @returns {HTMLElement}
   */
  _getPreviousMenuItem(startEl) {
    const nodes = Array.from(this._menuEl.childNodes).reverse();
    return /** @type {HTMLElement} */ (this._getNextSelectableNode(nodes, startEl));
  }
}

if (typeof module !== 'undefined' && module.exports) {
  module.exports = ReportUIFeatures;
} else {
  self.ReportUIFeatures = ReportUIFeatures;
}<|MERGE_RESOLUTION|>--- conflicted
+++ resolved
@@ -541,16 +541,8 @@
       }
     });
 
-<<<<<<< HEAD
+    // The popup's window.name is keyed by version+url+fetchTime, so we reuse/select tabs correctly
     const popup = window.open(path, windowName);
-=======
-    // The popup's window.name is keyed by version+url+fetchTime, so we reuse/select tabs correctly
-    // @ts-expect-error - If this is a v2 LHR, use old `generatedTime`.
-    const fallbackFetchTime = /** @type {string} */ (json.generatedTime);
-    const fetchTime = json.fetchTime || fallbackFetchTime;
-    const windowName = `${json.lighthouseVersion}-${json.requestedUrl}-${fetchTime}`;
-    const popup = window.open(`${VIEWER_ORIGIN}${viewerPath}`, windowName);
->>>>>>> 8fd7551d
   }
 
   /**
@@ -848,8 +840,6 @@
   }
 
   /**
-<<<<<<< HEAD
-=======
    * Focus out handler for the drop down menu.
    * @param {FocusEvent} e
    */
@@ -862,7 +852,6 @@
   }
 
   /**
->>>>>>> 8fd7551d
    * @param {Array<Node>} allNodes
    * @param {?Node=} startNode
    * @returns {Node}
