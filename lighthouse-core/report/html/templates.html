--- conflicted
+++ resolved
@@ -136,12 +136,8 @@
 <template id="tmpl-lh-scores-wrapper">
   <style>
     .lh-scores-container {
-<<<<<<< HEAD
-      display: grid;
-=======
       display: flex;
       flex-direction: column;
->>>>>>> 6f68c49d
       margin-top: var(--topbar-height);
       padding: var(--header-padding);
       position: relative;
@@ -579,17 +575,6 @@
 
     .lh-gauge {
       stroke-linecap: round;
-<<<<<<< HEAD
-      width: var(--score-size);
-      height: var(--score-size);
-      font-size: var(--score-number-fontsize);
-      font-family: 'Roboto Mono', monospace;
-    }
-
-    .lh-category .lh-gauge {
-      width: var(--score-size-big);
-      height: var(--score-size-big);
-=======
       width: var(--circle-size);
       height: var(--circle-size);
     }
@@ -597,7 +582,6 @@
     .lh-category .lh-gauge {
       width: var(--circle-size-big);
       height: var(--circle-size-big);
->>>>>>> 6f68c49d
     }
 
     .lh-gauge-base {
@@ -623,22 +607,17 @@
       height: var(--inset-size);
       position: absolute;
       border-radius: inherit;
-<<<<<<< HEAD
-      font-size: var(--score-number-fontsize);
-      line-height: var(--score-number-fontsize);
-=======
       font-family: var(--monospace-font-family);
       font-size: var(--score-number-font-size);
       line-height: var(--score-number-font-size);
->>>>>>> 6f68c49d
       text-align: center;
-      top: calc(var(--score-size) / 3);
+      top: calc(var(--circle-size) / 3);
     }
 
     .lh-category .lh-gauge__percentage {
       font-size: var(--score-number-fontsize-big);
       line-height: var(--score-number-fontsize-big);
-      top: calc(var(--score-size-big) / 3);
+      top: calc(var(--circle-size-big) / 3);
     }
 
     .lh-category .lh-gauge__percentage {
